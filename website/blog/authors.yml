sonichi:
  name: Chi Wang
  title: Principal Researcher at Microsoft Research
  url: https://www.linkedin.com/in/chi-wang-49b15b16/
  image_url: https://github.com/sonichi.png

qingyunwu:
  name: Qingyun Wu
  title: Assistant Professor at the Pennsylvania State University
  url: https://qingyun-wu.github.io/
  image_url: https://github.com/qingyun-wu.png

yiranwu:
  name: Yiran Wu
  title: PhD student at Pennsylvania State University
  url: https://github.com/kevin666aa
  image_url: https://github.com/kevin666aa.png

jialeliu:
  name: Jiale Liu
  title: Undergraduate student at Xidian University
  url: https://leoljl.github.io
  image_url: https://github.com/LeoLjl/leoljl.github.io/blob/main/profile.jpg?raw=true

thinkall:
  name: Li Jiang
  title: Senior Software Engineer at Microsoft
  url: https://github.com/thinkall
  image_url: https://github.com/thinkall.png

rickyloynd-microsoft:
  name: Ricky Loynd
  title: Senior Research Engineer at Microsoft
  url: https://github.com/rickyloynd-microsoft
  image_url: https://github.com/rickyloynd-microsoft.png

beibinli:
  name: Beibin Li
  title: Senior Research Engineer at Microsoft
  url: https://github.com/beibinli
  image_url: https://github.com/beibinli.png

<<<<<<< HEAD
gagb:
  name: Gagan Bansal
  title: Senior Researcher at Microsoft Research AI Frontier
  url: https://www.linkedin.com/in/gagan-bansal/
  image_url: https://github.com/gagb.png
=======
jieyuz2:
  name: Jieyu Zhang
  title: PhD student at University of Washington
  url: https://jieyuz2.github.io/
  image_url: https://github.com/jieyuz2.png
>>>>>>> 991d2066
<|MERGE_RESOLUTION|>--- conflicted
+++ resolved
@@ -40,16 +40,14 @@
   url: https://github.com/beibinli
   image_url: https://github.com/beibinli.png
 
-<<<<<<< HEAD
 gagb:
   name: Gagan Bansal
   title: Senior Researcher at Microsoft Research AI Frontier
   url: https://www.linkedin.com/in/gagan-bansal/
   image_url: https://github.com/gagb.png
-=======
+
 jieyuz2:
   name: Jieyu Zhang
   title: PhD student at University of Washington
   url: https://jieyuz2.github.io/
-  image_url: https://github.com/jieyuz2.png
->>>>>>> 991d2066
+  image_url: https://github.com/jieyuz2.png