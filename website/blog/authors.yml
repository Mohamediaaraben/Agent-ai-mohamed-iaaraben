sonichi:
  name: Chi Wang
  title: Principal Researcher at Microsoft Research
  url: https://www.linkedin.com/in/chi-wang-49b15b16/
  image_url: https://github.com/sonichi.png

qingyunwu:
  name: Qingyun Wu
  title: Assistant Professor at the Pennsylvania State University
  url: https://qingyun-wu.github.io/
  image_url: https://github.com/qingyun-wu.png

yiranwu:
  name: Yiran Wu
  title: PhD student at Pennsylvania State University
  url: https://github.com/kevin666aa
  image_url: https://github.com/kevin666aa.png

jialeliu:
  name: Jiale Liu
  title: Undergraduate student at Xidian University
  url: https://leoljl.github.io
  image_url: https://github.com/LeoLjl/leoljl.github.io/blob/main/profile.jpg?raw=true

thinkall:
  name: Li Jiang
  title: Senior Software Engineer at Microsoft
  url: https://github.com/thinkall
  image_url: https://github.com/thinkall.png

rickyloynd-microsoft:
  name: Ricky Loynd
  title: Senior Research Engineer at Microsoft
  url: https://github.com/rickyloynd-microsoft
  image_url: https://github.com/rickyloynd-microsoft.png

<<<<<<< HEAD
samershi:
  name: Saleema Amershi
  title: Senior Principal Research Manager at Microsoft Research
  url: https://github.com/samershi
  image_url: https://github.com/samershi.png

pcdeadeasy:
  name: Piali Choudhury
  title: Principal RSDE at Microsoft Research
  url: https://github.com/pcdeadeasy
  image_url: https://github.com/pcdeadeasy.png

victordibia:
  name: Victor Dibia
  title: Principal RSDE at Microsoft Research
  url: https://github.com/victordibia
  image_url: https://github.com/victordibia.png

gagb:
  name: Gagan Bansal
  title: Senior Researcher at Microsoft Research
  url: https://github.com/gagb
  image_url: https://github.com/gagb.png

afourney:
  name: Adam Fourney
  title: Principal Researcher Microsoft Research
  url: https://github.com/afourney
  image_url: https://github.com/afourney.png
=======
beibinli:
  name: Beibin Li
  title: Senior Research Engineer at Microsoft
  url: https://github.com/beibinli
  image_url: https://github.com/beibinli.png
>>>>>>> dfcbea97
<|MERGE_RESOLUTION|>--- conflicted
+++ resolved
@@ -34,7 +34,6 @@
   url: https://github.com/rickyloynd-microsoft
   image_url: https://github.com/rickyloynd-microsoft.png
 
-<<<<<<< HEAD
 samershi:
   name: Saleema Amershi
   title: Senior Principal Research Manager at Microsoft Research
@@ -64,10 +63,9 @@
   title: Principal Researcher Microsoft Research
   url: https://github.com/afourney
   image_url: https://github.com/afourney.png
-=======
+
 beibinli:
   name: Beibin Li
   title: Senior Research Engineer at Microsoft
   url: https://github.com/beibinli
-  image_url: https://github.com/beibinli.png
->>>>>>> dfcbea97
+  image_url: https://github.com/beibinli.png