--- conflicted
+++ resolved
@@ -22,12 +22,8 @@
 and software to run them.
 
 These providers can host open source/weight models, like [Hugging Face](https://huggingface.co/)
-<<<<<<< HEAD
-and [Mistral AI](https://mistral.ai/), or their own closed models.
-=======
 and [Mistral AI](https://mistral.ai/),
 or their own closed models.
->>>>>>> 989c1827
 
 When cloud-based proxy servers provide an OpenAI-compatible API, using them in AutoGen
 is straightforward. With [LLM Configuration](/docs/topics/llm_configuration) done in
@@ -37,14 +33,9 @@
 Examples of using cloud-based proxy servers providers that have an OpenAI-compatible API
 are provided below:
 
-<<<<<<< HEAD
-- [together.ai example](/docs/topics/non-openai-models/cloud-togetherai)
-- [Mistral AI example](/docs/topics/non-openai-models/cloud-mistralai)
-=======
 - [Together AI example](/docs/topics/non-openai-models/cloud-togetherai)
 - [Mistral AI example](/docs/topics/non-openai-models/cloud-mistralai)
 
->>>>>>> 989c1827
 
 ### Locally run proxy servers
 An increasing number of LLM proxy servers are available for use locally. These can be
