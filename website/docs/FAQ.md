# Frequently Asked Questions

## Set your API endpoints

There are multiple ways to construct configurations for LLM inference in the `oai` utilities:

- `get_config_list`: Generates configurations for API calls, primarily from provided API keys.
- `config_list_openai_aoai`: Constructs a list of configurations using both Azure OpenAI and OpenAI endpoints, sourcing API keys from environment variables or local files.
- `config_list_from_json`: Loads configurations from a JSON structure, either from an environment variable or a local JSON file, with the flexibility of filtering configurations based on given criteria.
- `config_list_from_models`: Creates configurations based on a provided list of models, useful when targeting specific models without manually specifying each configuration.
- `config_list_from_dotenv`: Constructs a configuration list from a `.env` file, offering a consolidated way to manage multiple API configurations and keys from a single file.

We suggest that you take a look at this [notebook](https://github.com/microsoft/autogen/blob/main/notebook/oai_openai_utils.ipynb) for full code examples of the different methods to configure your model endpoints.

### Use the constructed configuration list in agents

Make sure the "config_list" is included in the `llm_config` in the constructor of the LLM-based agent. For example,
```python
assistant = autogen.AssistantAgent(
    name="assistant",
    llm_config={"config_list": config_list}
)
```

The `llm_config` is used in the [`create`](/docs/reference/oai/completion#create) function for LLM inference.
When `llm_config` is not provided, the agent will rely on other openai settings such as `openai.api_key` or the environment variable `OPENAI_API_KEY`, which can also work when you'd like to use a single endpoint.
You can also explicitly specify that by:
```python
assistant = autogen.AssistantAgent(name="assistant", llm_config={"api_key": ...})
```

### Can I use non-OpenAI models?

Yes. Please check https://microsoft.github.io/autogen/blog/2023/07/14/Local-LLMs for an example.

## Handle Rate Limit Error and Timeout Error

You can set `retry_wait_time` and `max_retry_period` to handle rate limit error. And you can set `request_timeout` to handle timeout error. They can all be specified in `llm_config` for an agent, which will be used in the [`create`](/docs/reference/oai/completion#create) function for LLM inference.

- `retry_wait_time` (int): the time interval to wait (in seconds) before retrying a failed request.
- `max_retry_period` (int): the total timeout (in seconds) allowed for retrying failed requests.
- `request_timeout` (int): the timeout (in seconds) sent with a single request.

Please refer to the [documentation](/docs/Use-Cases/enhanced_inference#runtime-error) for more info.

## How to continue a finished conversation

When you call `initiate_chat` the conversation restarts by default. You can use `send` or `initiate_chat(clear_history=False)` to continue the conversation.

## How do we decide what LLM is used for each agent? How many agents can be used? How do we decide how many agents in the group?

Each agent can be customized. You can use LLMs, tools or human behind each agent. If you use an LLM for an agent, use the one best suited for its role. There is no limit of the number of agents, but start from a small number like 2, 3. The more capable is the LLM and the fewer roles you need, the fewer agents you need.

The default user proxy agent doesn't use LLM. If you'd like to use an LLM in UserProxyAgent, the use case could be to simulate user's behavior.

The default assistant agent is instructed to use both coding and language skills. It doesn't have to do coding, depending on the tasks. And you can customize the system message. So if you want to use it for coding, use a model that's good at coding.

## Why is code not saved as file?

If you are using a custom system message for the coding agent, please include something like:
`If you want the user to save the code in a file before executing it, put # filename: <filename> inside the code block as the first line.`
in the system message. This line is in the default system message of the `AssistantAgent`.

If the `# filename` doesn't appear in the suggested code still, consider adding explicit instructions such as "save the code to disk" in the initial user message in `initiate_chat`.
The `AssistantAgent` doesn't save all the code by default, because there are cases in which one would just like to finish a task without saving the code.

## Code execution

We strongly recommend using docker to execute code. There are two ways to use docker:

1. Run autogen in a docker container. For example, when developing in GitHub codespace, the autogen runs in a docker container.
2. Run autogen outside of a docker, while perform code execution with a docker container. For this option, make sure the python package `docker` is installed. When it is not installed and `use_docker` is omitted in `code_execution_config`, the code will be executed locally (this behavior is subject to change in future).

### Enable Python 3 docker image

You might want to override the default docker image used for code execution. To do that set `use_docker` key of `code_execution_config` property to the name of the image. E.g.:
```python
user_proxy = autogen.UserProxyAgent(
    name="agent",
    human_input_mode="TERMINATE",
    max_consecutive_auto_reply=10,
    code_execution_config={"work_dir":"_output", "use_docker":"python:3"},
    llm_config=llm_config,
    system_message=""""Reply TERMINATE if the task has been solved at full satisfaction.
Otherwise, reply CONTINUE, or the reason why the task is not solved yet."""
)
```

If you have problems with agents running `pip install` or get errors similar to `Error while fetching server API version: ('Connection aborted.', FileNotFoundError(2, 'No such file or directory')`, you can choose **'python:3'** as image as shown in the code example above and that should solve the problem.

<<<<<<< HEAD
## ChromaDB fails in codespaces because of old version of sqlite3

(from [issue #251](https://github.com/microsoft/autogen/issues/251))

Workaround:
1. `pip install pysqlite3-binary`
2. `mkdir ../../home/vscode/.local/lib/python3.10/site-packages/google/colab`

Explanation: Per [this gist](https://gist.github.com/defulmere/8b9695e415a44271061cc8e272f3c300?permalink_comment_id=4711478#gistcomment-4711478), linked from the official [chromadb docs](https://docs.trychroma.com/troubleshooting#sqlite), adding this folder triggers chromadb to use pysqlite3 instead of the default.
=======

### Agents keep thanking each other when using `gpt-3.5-turbo`

When using `gpt-3.5-turbo` you may often encounter agents going into a "gratitude loop", meaning when they complete a task they will begin congratulating and thanking eachother in a continuous loop. This is a limitation in the performance of `gpt-3.5-turbo`, in contrast to `gpt-4` which has no problem remembering instructions. This can hinder the experimentation experience when trying to test out your own use case with cheaper models.

A workaround is to add an additional termination notice to the prompt. This acts a "little nudge" for the LLM to remember that they need to terminate the conversation when their task is complete. You can do this by appending a string such as the following to your user input string:

```python
prompt = "Some user query"

termination_notice = (
    '\n\nDo not show appreciation in your responses, say only what is necessary. '
    'if "Thank you" or "You\'re welcome" are said in the conversation, then say TERMINATE '
    'to indicate the conversation is finished and this is your last message.'
)

prompt += termination_notice
```

**Note**: This workaround gets the job done around 90% of the time, but there are occurences where the LLM still forgets to terminate the conversation.
>>>>>>> dd90756b
<|MERGE_RESOLUTION|>--- conflicted
+++ resolved
@@ -88,18 +88,6 @@
 
 If you have problems with agents running `pip install` or get errors similar to `Error while fetching server API version: ('Connection aborted.', FileNotFoundError(2, 'No such file or directory')`, you can choose **'python:3'** as image as shown in the code example above and that should solve the problem.
 
-<<<<<<< HEAD
-## ChromaDB fails in codespaces because of old version of sqlite3
-
-(from [issue #251](https://github.com/microsoft/autogen/issues/251))
-
-Workaround:
-1. `pip install pysqlite3-binary`
-2. `mkdir ../../home/vscode/.local/lib/python3.10/site-packages/google/colab`
-
-Explanation: Per [this gist](https://gist.github.com/defulmere/8b9695e415a44271061cc8e272f3c300?permalink_comment_id=4711478#gistcomment-4711478), linked from the official [chromadb docs](https://docs.trychroma.com/troubleshooting#sqlite), adding this folder triggers chromadb to use pysqlite3 instead of the default.
-=======
-
 ### Agents keep thanking each other when using `gpt-3.5-turbo`
 
 When using `gpt-3.5-turbo` you may often encounter agents going into a "gratitude loop", meaning when they complete a task they will begin congratulating and thanking eachother in a continuous loop. This is a limitation in the performance of `gpt-3.5-turbo`, in contrast to `gpt-4` which has no problem remembering instructions. This can hinder the experimentation experience when trying to test out your own use case with cheaper models.
@@ -119,4 +107,24 @@
 ```
 
 **Note**: This workaround gets the job done around 90% of the time, but there are occurences where the LLM still forgets to terminate the conversation.
->>>>>>> dd90756b
+
+## ChromaDB fails in codespaces because of old version of sqlite3
+
+(from [issue #251](https://github.com/microsoft/autogen/issues/251))
+
+Code examples that use chromadb (like retrieval) fail in codespaces due to a sqlite3 requirement.
+```
+>>> import chromadb
+Traceback (most recent call last):
+  File "<stdin>", line 1, in <module>
+  File "/home/vscode/.local/lib/python3.10/site-packages/chromadb/__init__.py", line 69, in <module>
+    raise RuntimeError(
+RuntimeError: Your system has an unsupported version of sqlite3. Chroma requires sqlite3 >= 3.35.0.
+Please visit https://docs.trychroma.com/troubleshooting#sqlite to learn how to upgrade.
+```
+
+Workaround:
+1. `pip install pysqlite3-binary`
+2. `mkdir ../../home/vscode/.local/lib/python3.10/site-packages/google/colab`
+
+Explanation: Per [this gist](https://gist.github.com/defulmere/8b9695e415a44271061cc8e272f3c300?permalink_comment_id=4711478#gistcomment-4711478), linked from the official [chromadb docs](https://docs.trychroma.com/troubleshooting#sqlite), adding this folder triggers chromadb to use pysqlite3 instead of the default.
