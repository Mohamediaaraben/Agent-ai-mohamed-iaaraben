--- conflicted
+++ resolved
@@ -50,16 +50,10 @@
             # "pydantic==1.10.9",
             "pytest-asyncio",
             "pytest>=6.1.1",
-<<<<<<< HEAD
             # "sympy",
             # "tiktoken",
             # "wolframalpha",
-=======
-            "sympy",
-            "tiktoken",
-            "wolframalpha",
-            "qdrant_client[fastembed]",
->>>>>>> dd90756b
+            # "qdrant_client[fastembed]",
         ],
         "blendsearch": ["flaml[blendsearch]"],
         "mathchat": ["sympy", "pydantic==1.10.9", "wolframalpha"],
