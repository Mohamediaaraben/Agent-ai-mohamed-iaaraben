import os

import setuptools

here = os.path.abspath(os.path.dirname(__file__))

with open("README.md", "r", encoding="UTF-8") as fh:
    long_description = fh.read()

# Get the code version
version = {}
with open(os.path.join(here, "autogen/version.py")) as fp:
    exec(fp.read(), version)
__version__ = version["__version__"]

install_requires = [
    "openai>=1.3",
    "diskcache",
    "termcolor",
    "flaml",
    "python-dotenv",
    "tiktoken",
    "pydantic>=1.10,<3",  # could be both V1 and V2
    "docker",
]

setuptools.setup(
    name="pyautogen",
    version=__version__,
    author="AutoGen",
    author_email="auto-gen@outlook.com",
    description="Enabling Next-Gen LLM Applications via Multi-Agent Conversation Framework",
    long_description=long_description,
    long_description_content_type="text/markdown",
    url="https://github.com/microsoft/autogen",
    packages=setuptools.find_packages(include=["autogen*"], exclude=["test"]),
    install_requires=install_requires,
    extras_require={
        "test": [
            "coverage>=5.3",
            "ipykernel",
            "nbconvert",
            "nbformat",
            "pre-commit",
            "pytest-asyncio",
            "pytest>=6.1.1,<8",
        ],
        "blendsearch": ["flaml[blendsearch]"],
        "mathchat": ["sympy", "pydantic==1.10.9", "wolframalpha"],
        "retrievechat": ["chromadb", "sentence_transformers", "pypdf", "ipython"],
        "autobuild": ["chromadb", "sentence-transformers", "huggingface-hub"],
        "teachable": ["chromadb"],
        "lmm": ["replicate", "pillow"],
        "graphs": ["networkx~=3.2.1", "matplotlib~=3.8.1"],
<<<<<<< HEAD
        "gemini": ["google-generativeai", "pydash", "pillow"],
=======
        "websurfer": ["beautifulsoup4", "markdownify", "pdfminer.six", "pathvalidate"],
        "redis": ["redis"],
>>>>>>> 00417edb
    },
    classifiers=[
        "Programming Language :: Python :: 3",
        "License :: OSI Approved :: MIT License",
        "Operating System :: OS Independent",
    ],
    python_requires=">=3.8,<3.13",
)<|MERGE_RESOLUTION|>--- conflicted
+++ resolved
@@ -52,12 +52,9 @@
         "teachable": ["chromadb"],
         "lmm": ["replicate", "pillow"],
         "graphs": ["networkx~=3.2.1", "matplotlib~=3.8.1"],
-<<<<<<< HEAD
         "gemini": ["google-generativeai", "pydash", "pillow"],
-=======
         "websurfer": ["beautifulsoup4", "markdownify", "pdfminer.six", "pathvalidate"],
         "redis": ["redis"],
->>>>>>> 00417edb
     },
     classifiers=[
         "Programming Language :: Python :: 3",
