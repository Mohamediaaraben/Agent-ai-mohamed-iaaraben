# This workflow will install Python dependencies and run tests
# For more information see: https://help.github.com/actions/language-and-framework-guides/using-python-with-github-actions

name: OpenAI4ContribTests

on:
  pull_request:
    branches: ["main"]
    paths:
      - "autogen/**"
      - "test/agentchat/contrib/**"
      - ".github/workflows/contrib-openai.yml"
      - "setup.py"
permissions:
  {}
  # actions: read
  # checks: read
  # contents: read
  # deployments: read
jobs:
  RetrieveChatTest:
    strategy:
      matrix:
        os: [ubuntu-latest]
        python-version: ["3.10"]
    runs-on: ${{ matrix.os }}
    environment: openai1
    steps:
      # checkout to pr branch
      - name: Checkout
        uses: actions/checkout@v4
        with:
          ref: ${{ github.event.pull_request.head.sha }}
      - name: Set up Python ${{ matrix.python-version }}
        uses: actions/setup-python@v5
        with:
          python-version: ${{ matrix.python-version }}
      - name: Install packages and dependencies
        run: |
          docker --version
          python -m pip install --upgrade pip wheel
          pip install -e .
          python -c "import autogen"
          pip install coverage pytest-asyncio
      - name: Install PostgreSQL
        run: |
          sudo apt install postgresql -y
      - name: Start PostgreSQL service
        run: sudo service postgresql start
      - name: Install packages for test when needed
        run: |
          pip install docker
          pip install -e .[retrievechat-qdrant,retrievechat-pgvector]
      - name: Coverage
        env:
          OPENAI_API_KEY: ${{ secrets.OPENAI_API_KEY }}
          AZURE_OPENAI_API_KEY: ${{ secrets.AZURE_OPENAI_API_KEY }}
          AZURE_OPENAI_API_BASE: ${{ secrets.AZURE_OPENAI_API_BASE }}
          OAI_CONFIG_LIST: ${{ secrets.OAI_CONFIG_LIST }}
        run: |
          coverage run -a -m pytest test/agentchat/contrib/test_retrievechat.py::test_retrievechat test/agentchat/contrib/test_qdrant_retrievechat.py::test_retrievechat test/agentchat/contrib/test_pgvector_retrievechat.py::test_retrievechat
          coverage xml
      - name: Upload coverage to Codecov
        uses: codecov/codecov-action@v3
        with:
          file: ./coverage.xml
          flags: unittests
  CompressionTest:
    strategy:
      matrix:
        os: [ubuntu-latest]
        python-version: ["3.9"]
    runs-on: ${{ matrix.os }}
    environment: openai1
    steps:
      # checkout to pr branch
      - name: Checkout
        uses: actions/checkout@v4
        with:
          ref: ${{ github.event.pull_request.head.sha }}
      - name: Set up Python ${{ matrix.python-version }}
        uses: actions/setup-python@v5
        with:
          python-version: ${{ matrix.python-version }}
      - name: Install packages and dependencies
        run: |
          docker --version
          python -m pip install --upgrade pip wheel
          pip install -e .
          python -c "import autogen"
          pip install coverage pytest-asyncio
      - name: Install packages for test when needed
        run: |
          pip install docker
      - name: Coverage
        env:
          OPENAI_API_KEY: ${{ secrets.OPENAI_API_KEY }}
          AZURE_OPENAI_API_KEY: ${{ secrets.AZURE_OPENAI_API_KEY }}
          AZURE_OPENAI_API_BASE: ${{ secrets.AZURE_OPENAI_API_BASE }}
          OAI_CONFIG_LIST: ${{ secrets.OAI_CONFIG_LIST }}
        run: |
          coverage run -a -m pytest test/agentchat/contrib/test_compressible_agent.py
          coverage xml
      - name: Upload coverage to Codecov
        uses: codecov/codecov-action@v3
        with:
          file: ./coverage.xml
          flags: unittests
  GPTAssistantAgent:
    strategy:
      matrix:
        os: [ubuntu-latest]
        python-version: ["3.11"]
    runs-on: ${{ matrix.os }}
    environment: openai1
    steps:
      # checkout to pr branch
      - name: Checkout
        uses: actions/checkout@v4
        with:
          ref: ${{ github.event.pull_request.head.sha }}
      - name: Set up Python ${{ matrix.python-version }}
        uses: actions/setup-python@v5
        with:
          python-version: ${{ matrix.python-version }}
      - name: Install packages and dependencies
        run: |
          docker --version
          python -m pip install --upgrade pip wheel
          pip install -e .
          python -c "import autogen"
          pip install coverage pytest-asyncio
      - name: Install packages for test when needed
        run: |
          pip install docker
      - name: Coverage
        env:
          OPENAI_API_KEY: ${{ secrets.OPENAI_API_KEY }}
          AZURE_OPENAI_API_KEY: ${{ secrets.AZURE_OPENAI_API_KEY }}
          AZURE_OPENAI_API_BASE: ${{ secrets.AZURE_OPENAI_API_BASE }}
          OAI_CONFIG_LIST: ${{ secrets.OAI_CONFIG_LIST }}
        run: |
          coverage run -a -m pytest test/agentchat/contrib/test_gpt_assistant.py
          coverage xml
      - name: Upload coverage to Codecov
        uses: codecov/codecov-action@v3
        with:
          file: ./coverage.xml
          flags: unittests
  TeachableAgent:
    strategy:
      matrix:
        os: [ubuntu-latest]
        python-version: ["3.11"]
    runs-on: ${{ matrix.os }}
    environment: openai1
    steps:
      # checkout to pr branch
      - name: Checkout
        uses: actions/checkout@v4
        with:
          ref: ${{ github.event.pull_request.head.sha }}
      - name: Set up Python ${{ matrix.python-version }}
        uses: actions/setup-python@v5
        with:
          python-version: ${{ matrix.python-version }}
      - name: Install packages and dependencies
        run: |
          docker --version
          python -m pip install --upgrade pip wheel
          pip install -e .[teachable]
          python -c "import autogen"
          pip install coverage pytest
      - name: Coverage
        env:
          OPENAI_API_KEY: ${{ secrets.OPENAI_API_KEY }}
          AZURE_OPENAI_API_KEY: ${{ secrets.AZURE_OPENAI_API_KEY }}
          AZURE_OPENAI_API_BASE: ${{ secrets.AZURE_OPENAI_API_BASE }}
          OAI_CONFIG_LIST: ${{ secrets.OAI_CONFIG_LIST }}
        run: |
          coverage run -a -m pytest test/agentchat/contrib/capabilities/test_teachable_agent.py
          coverage xml
      - name: Upload coverage to Codecov
        uses: codecov/codecov-action@v3
        with:
          file: ./coverage.xml
          flags: unittests
  AgentBuilder:
    strategy:
      matrix:
        os: [ubuntu-latest]
        python-version: ["3.11"]
    runs-on: ${{ matrix.os }}
    environment: openai1
    steps:
      # checkout to pr branch
      - name: Checkout
        uses: actions/checkout@v4
        with:
          ref: ${{ github.event.pull_request.head.sha }}
      - name: Set up Python ${{ matrix.python-version }}
        uses: actions/setup-python@v5
        with:
          python-version: ${{ matrix.python-version }}
      - name: Install packages and dependencies
        run: |
          docker --version
          python -m pip install --upgrade pip wheel
          pip install -e .
          python -c "import autogen"
          pip install coverage pytest-asyncio
      - name: Install packages for test when needed
        run: |
          pip install -e .[autobuild]
      - name: Coverage
        env:
          OPENAI_API_KEY: ${{ secrets.OPENAI_API_KEY }}
          AZURE_OPENAI_API_KEY: ${{ secrets.AZURE_OPENAI_API_KEY }}
          AZURE_OPENAI_API_BASE: ${{ secrets.AZURE_OPENAI_API_BASE }}
          OAI_CONFIG_LIST: ${{ secrets.OAI_CONFIG_LIST }}
        run: |
          coverage run -a -m pytest test/agentchat/contrib/test_agent_builder.py
          coverage xml
      - name: Upload coverage to Codecov
        uses: codecov/codecov-action@v3
        with:
          file: ./coverage.xml
          flags: unittests
  WebSurfer:
    strategy:
      matrix:
        os: [ubuntu-latest]
        python-version: ["3.11"]
    runs-on: ${{ matrix.os }}
    environment: openai1
    steps:
      # checkout to pr branch
      - name: Checkout
        uses: actions/checkout@v4
        with:
          ref: ${{ github.event.pull_request.head.sha }}
      - name: Set up Python ${{ matrix.python-version }}
        uses: actions/setup-python@v5
        with:
          python-version: ${{ matrix.python-version }}
      - name: Install packages and dependencies
        run: |
          docker --version
          python -m pip install --upgrade pip wheel
          pip install -e .[websurfer]
          python -c "import autogen"
          pip install coverage pytest
      - name: Coverage
        env:
          OPENAI_API_KEY: ${{ secrets.OPENAI_API_KEY }}
          AZURE_OPENAI_API_KEY: ${{ secrets.AZURE_OPENAI_API_KEY }}
          AZURE_OPENAI_API_BASE: ${{ secrets.AZURE_OPENAI_API_BASE }}
          OAI_CONFIG_LIST: ${{ secrets.OAI_CONFIG_LIST }}
          BING_API_KEY: ${{ secrets.BING_API_KEY }}
        run: |
          coverage run -a -m pytest test/agentchat/contrib/test_web_surfer.py
          coverage xml
      - name: Upload coverage to Codecov
        uses: codecov/codecov-action@v3
        with:
          file: ./coverage.xml
          flags: unittests
  ContextHandling:
    strategy:
      matrix:
        os: [ubuntu-latest]
        python-version: ["3.11"]
    runs-on: ${{ matrix.os }}
    environment: openai1
    steps:
      # checkout to pr branch
      - name: Checkout
        uses: actions/checkout@v4
        with:
          ref: ${{ github.event.pull_request.head.sha }}
      - name: Set up Python ${{ matrix.python-version }}
        uses: actions/setup-python@v5
        with:
          python-version: ${{ matrix.python-version }}
      - name: Install packages and dependencies
        run: |
          docker --version
          python -m pip install --upgrade pip wheel
          pip install -e .
          python -c "import autogen"
          pip install coverage pytest
      - name: Coverage
        env:
          OPENAI_API_KEY: ${{ secrets.OPENAI_API_KEY }}
          AZURE_OPENAI_API_KEY: ${{ secrets.AZURE_OPENAI_API_KEY }}
          AZURE_OPENAI_API_BASE: ${{ secrets.AZURE_OPENAI_API_BASE }}
          OAI_CONFIG_LIST: ${{ secrets.OAI_CONFIG_LIST }}
          BING_API_KEY: ${{ secrets.BING_API_KEY }}
        run: |
          coverage run -a -m pytest test/agentchat/contrib/capabilities/test_context_handling.py
          coverage xml
      - name: Upload coverage to Codecov
        uses: codecov/codecov-action@v3
        with:
          file: ./coverage.xml
          flags: unittests
  ImageGen:
<<<<<<< HEAD
    strategy:
      matrix:
        os: [ubuntu-latest]
        python-version: ["3.12"]
=======
      strategy:
        matrix:
          os: [ubuntu-latest]
          python-version: ["3.12"]
      runs-on: ${{ matrix.os }}
      environment: openai1
      steps:
        # checkout to pr branch
        - name: Checkout
          uses: actions/checkout@v4
          with:
            ref: ${{ github.event.pull_request.head.sha }}
        - name: Set up Python ${{ matrix.python-version }}
          uses: actions/setup-python@v5
          with:
            python-version: ${{ matrix.python-version }}
        - name: Install packages and dependencies
          run: |
            docker --version
            python -m pip install --upgrade pip wheel
            pip install -e .[lmm]
            python -c "import autogen"
            pip install coverage pytest
        - name: Coverage
          env:
            OPENAI_API_KEY: ${{ secrets.OPENAI_API_KEY }}
          run: |
            coverage run -a -m pytest test/agentchat/contrib/capabilities/test_image_generation_capability.py
            coverage xml
        - name: Upload coverage to Codecov
          uses: codecov/codecov-action@v3
          with:
            file: ./coverage.xml
            flags: unittests

  AgentOptimizer:
    strategy:
      matrix:
        os: [ ubuntu-latest ]
        python-version: [ "3.11" ]
>>>>>>> b7366b57
    runs-on: ${{ matrix.os }}
    environment: openai1
    steps:
      # checkout to pr branch
      - name: Checkout
        uses: actions/checkout@v4
        with:
          ref: ${{ github.event.pull_request.head.sha }}
      - name: Set up Python ${{ matrix.python-version }}
        uses: actions/setup-python@v5
        with:
          python-version: ${{ matrix.python-version }}
      - name: Install packages and dependencies
        run: |
          docker --version
          python -m pip install --upgrade pip wheel
<<<<<<< HEAD
          pip install -e .[lmm]
=======
          pip install -e .
>>>>>>> b7366b57
          python -c "import autogen"
          pip install coverage pytest
      - name: Coverage
        env:
          OPENAI_API_KEY: ${{ secrets.OPENAI_API_KEY }}
<<<<<<< HEAD
        run: |
          coverage run -a -m pytest test/agentchat/contrib/capabilities/test_image_generation_capability.py
=======
          AZURE_OPENAI_API_KEY: ${{ secrets.AZURE_OPENAI_API_KEY }}
          AZURE_OPENAI_API_BASE: ${{ secrets.AZURE_OPENAI_API_BASE }}
          OAI_CONFIG_LIST: ${{ secrets.OAI_CONFIG_LIST }}
        run: |
          coverage run -a -m pytest test/agentchat/contrib/test_agent_optimizer.py
>>>>>>> b7366b57
          coverage xml
      - name: Upload coverage to Codecov
        uses: codecov/codecov-action@v3
        with:
          file: ./coverage.xml
<<<<<<< HEAD
          flags: unittests
  TransformMessages:
    runs-on: ${{ matrix.os }}
    strategy:
      fail-fast: false
      matrix:
        os: [ubuntu-latest, macos-latest, windows-2019]
        python-version: ["3.11"]
    steps:
      - uses: actions/checkout@v3
      - name: Set up Python ${{ matrix.python-version }}
        uses: actions/setup-python@v4
        with:
          python-version: ${{ matrix.python-version }}
      - name: Install packages and dependencies for all tests
        run: |
          python -m pip install --upgrade pip wheel
          pip install pytest
      - name: Install packages and dependencies for Transform Messages
        run: |
          pip install -e '.[long-context]'
      - name: Set AUTOGEN_USE_DOCKER based on OS
        shell: bash
        run: |
          if [[ ${{ matrix.os }} != ubuntu-latest ]]; then
            echo "AUTOGEN_USE_DOCKER=False" >> $GITHUB_ENV
          fi
      - name: Coverage
        run: |
          pip install coverage>=5.3
          coverage run -a -m pytest test/agentchat/contrib/capabilities/test_transform_messages.py
          coverage xml
      - name: Upload coverage to Codecov
        uses: codecov/codecov-action@v3
        with:
          file: ./coverage.xml
          flags: unittest
=======
          flags: unittests
>>>>>>> b7366b57
<|MERGE_RESOLUTION|>--- conflicted
+++ resolved
@@ -305,12 +305,6 @@
           file: ./coverage.xml
           flags: unittests
   ImageGen:
-<<<<<<< HEAD
-    strategy:
-      matrix:
-        os: [ubuntu-latest]
-        python-version: ["3.12"]
-=======
       strategy:
         matrix:
           os: [ubuntu-latest]
@@ -351,86 +345,36 @@
       matrix:
         os: [ ubuntu-latest ]
         python-version: [ "3.11" ]
->>>>>>> b7366b57
-    runs-on: ${{ matrix.os }}
-    environment: openai1
-    steps:
-      # checkout to pr branch
-      - name: Checkout
-        uses: actions/checkout@v4
-        with:
-          ref: ${{ github.event.pull_request.head.sha }}
-      - name: Set up Python ${{ matrix.python-version }}
-        uses: actions/setup-python@v5
-        with:
-          python-version: ${{ matrix.python-version }}
-      - name: Install packages and dependencies
-        run: |
-          docker --version
-          python -m pip install --upgrade pip wheel
-<<<<<<< HEAD
-          pip install -e .[lmm]
-=======
-          pip install -e .
->>>>>>> b7366b57
+    runs-on: ${{ matrix.os }}
+    environment: openai1
+    steps:
+      # checkout to pr branch
+      - name: Checkout
+        uses: actions/checkout@v4
+        with:
+          ref: ${{ github.event.pull_request.head.sha }}
+      - name: Set up Python ${{ matrix.python-version }}
+        uses: actions/setup-python@v5
+        with:
+          python-version: ${{ matrix.python-version }}
+      - name: Install packages and dependencies
+        run: |
+          docker --version
+          python -m pip install --upgrade pip wheel
+          pip install -e .
           python -c "import autogen"
           pip install coverage pytest
       - name: Coverage
         env:
           OPENAI_API_KEY: ${{ secrets.OPENAI_API_KEY }}
-<<<<<<< HEAD
-        run: |
-          coverage run -a -m pytest test/agentchat/contrib/capabilities/test_image_generation_capability.py
-=======
           AZURE_OPENAI_API_KEY: ${{ secrets.AZURE_OPENAI_API_KEY }}
           AZURE_OPENAI_API_BASE: ${{ secrets.AZURE_OPENAI_API_BASE }}
           OAI_CONFIG_LIST: ${{ secrets.OAI_CONFIG_LIST }}
         run: |
           coverage run -a -m pytest test/agentchat/contrib/test_agent_optimizer.py
->>>>>>> b7366b57
-          coverage xml
-      - name: Upload coverage to Codecov
-        uses: codecov/codecov-action@v3
-        with:
-          file: ./coverage.xml
-<<<<<<< HEAD
-          flags: unittests
-  TransformMessages:
-    runs-on: ${{ matrix.os }}
-    strategy:
-      fail-fast: false
-      matrix:
-        os: [ubuntu-latest, macos-latest, windows-2019]
-        python-version: ["3.11"]
-    steps:
-      - uses: actions/checkout@v3
-      - name: Set up Python ${{ matrix.python-version }}
-        uses: actions/setup-python@v4
-        with:
-          python-version: ${{ matrix.python-version }}
-      - name: Install packages and dependencies for all tests
-        run: |
-          python -m pip install --upgrade pip wheel
-          pip install pytest
-      - name: Install packages and dependencies for Transform Messages
-        run: |
-          pip install -e '.[long-context]'
-      - name: Set AUTOGEN_USE_DOCKER based on OS
-        shell: bash
-        run: |
-          if [[ ${{ matrix.os }} != ubuntu-latest ]]; then
-            echo "AUTOGEN_USE_DOCKER=False" >> $GITHUB_ENV
-          fi
-      - name: Coverage
-        run: |
-          pip install coverage>=5.3
-          coverage run -a -m pytest test/agentchat/contrib/capabilities/test_transform_messages.py
-          coverage xml
-      - name: Upload coverage to Codecov
-        uses: codecov/codecov-action@v3
-        with:
-          file: ./coverage.xml
-          flags: unittest
-=======
-          flags: unittests
->>>>>>> b7366b57
+          coverage xml
+      - name: Upload coverage to Codecov
+        uses: codecov/codecov-action@v3
+        with:
+          file: ./coverage.xml
+          flags: unittests