import {
  ArrowDownTrayIcon,
  ArrowUpTrayIcon,
  DocumentDuplicateIcon,
  InformationCircleIcon,
  PlusIcon,
  TrashIcon,
} from "@heroicons/react/24/outline";
import { Button, Input, Modal, message, MenuProps, Dropdown } from "antd";
import * as React from "react";
import { ISkill, IStatus } from "../../types";
import { appContext } from "../../../hooks/provider";
import {
  fetchJSON,
  getSampleSkill,
  getServerUrl,
  sanitizeConfig,
  timeAgo,
  truncateText,
} from "../../utils";
import {
  BounceLoader,
  Card,
  CardHoverBar,
  LoadingOverlay,
  MonacoEditor,
} from "../../atoms";

const SkillsView = ({}: any) => {
  const [loading, setLoading] = React.useState(false);
  const [error, setError] = React.useState<IStatus | null>({
    status: true,
    message: "All good",
  });

  const { user } = React.useContext(appContext);
  const serverUrl = getServerUrl();
  const listSkillsUrl = `${serverUrl}/skills?user_id=${user?.email}`;
  const saveSkillsUrl = `${serverUrl}/skills`;
  const deleteSkillsUrl = `${serverUrl}/skills/delete`;

  const [skills, setSkills] = React.useState<ISkill[] | null>([]);
  const [selectedSkill, setSelectedSkill] = React.useState<any>(null);

  const [showSkillModal, setShowSkillModal] = React.useState(false);
  const [showNewSkillModal, setShowNewSkillModal] = React.useState(false);

  const sampleSkill = getSampleSkill();
  const [newSkill, setNewSkill] = React.useState<ISkill | null>(sampleSkill);

  const deleteSkill = (skill: ISkill) => {
    setError(null);
    setLoading(true);
    // const fetch;
    const payLoad = {
      method: "DELETE",
      headers: {
        "Content-Type": "application/json",
      },
      body: JSON.stringify({
        user_id: user?.email,
        skill: skill,
      }),
    };

    const onSuccess = (data: any) => {
      if (data && data.status) {
        message.success(data.message);
        setSkills(data.data);
      } else {
        message.error(data.message);
      }
      setLoading(false);
    };
    const onError = (err: any) => {
      setError(err);
      message.error(err.message);
      setLoading(false);
    };
    fetchJSON(deleteSkillsUrl, payLoad, onSuccess, onError);
  };

  const fetchSkills = () => {
    setError(null);
    setLoading(true);
    // const fetch;
    const payLoad = {
      method: "GET",
      headers: {
        "Content-Type": "application/json",
      },
    };

    const onSuccess = (data: any) => {
      if (data && data.status) {
        // message.success(data.message);
        // console.log("skills", data.data);
        setSkills(data.data);
      } else {
        message.error(data.message);
      }
      setLoading(false);
    };
    const onError = (err: any) => {
      setError(err);
      message.error(err.message);
      setLoading(false);
    };
    fetchJSON(listSkillsUrl, payLoad, onSuccess, onError);
  };

  const saveSkill = (skill: ISkill) => {
    setError(null);
    setLoading(true);
    // const fetch;
    const payLoad = {
      method: "POST",
      headers: {
        Accept: "application/json",
        "Content-Type": "application/json",
      },
      body: JSON.stringify({
        user_id: user?.email,
        skill: skill,
      }),
    };

    const onSuccess = (data: any) => {
      if (data && data.status) {
        message.success(data.message);
        // console.log("skills", data.data);
        setSkills(data.data);
      } else {
        message.error(data.message);
      }
      setLoading(false);
    };
    const onError = (err: any) => {
      setError(err);
      message.error(err.message);
      setLoading(false);
    };
    fetchJSON(saveSkillsUrl, payLoad, onSuccess, onError);
  };

  React.useEffect(() => {
    if (user) {
      // console.log("fetching messages", messages);
      fetchSkills();
    }
  }, []);

  const skillRows = (skills || []).map((skill: ISkill, i: number) => {
    const cardItems = [
      {
        title: "Download",
        icon: ArrowDownTrayIcon,
        onClick: (e: any) => {
          e.stopPropagation();
          // download workflow as workflow.name.json
          const element = document.createElement("a");
          const sanitizedSkill = sanitizeConfig(skill);
          const file = new Blob([JSON.stringify(sanitizedSkill)], {
            type: "application/json",
          });
          element.href = URL.createObjectURL(file);
          element.download = `skill_${skill.title}.json`;
          document.body.appendChild(element); // Required for this to work in FireFox
          element.click();
        },
        hoverText: "Download",
      },
      {
        title: "Make a Copy",
        icon: DocumentDuplicateIcon,
        onClick: (e: any) => {
          e.stopPropagation();
          let newSkill = { ...skill };
          newSkill.title = `${skill.title} Copy`;
          newSkill.user_id = user?.email;
          newSkill.timestamp = new Date().toISOString();
          if (newSkill.id) {
            delete newSkill.id;
          }
          setNewSkill(newSkill);
          setShowNewSkillModal(true);
        },
        hoverText: "Make a Copy",
      },
      {
        title: "Delete",
        icon: TrashIcon,
        onClick: (e: any) => {
          e.stopPropagation();
          deleteSkill(skill);
        },
        hoverText: "Delete",
      },
    ];
    return (
      <li key={"skillrow" + i} className=" " style={{ width: "200px" }}>
        {" "}
        <Card
          className="h-full p-2 cursor-pointer group"
          title={truncateText(skill.title, 25)}
          onClick={() => {
            setSelectedSkill(skill);
            setShowSkillModal(true);
          }}
        >
          <div
            style={{ minHeight: "65px" }}
            className="my-2   break-words"
            aria-hidden="true"
          >
            {" "}
            {truncateText(skill.content, 70)}
          </div>
          <div
            className="text-xs"
            aria-label={`Last updated ${timeAgo(skill.timestamp || "")}`}
          >
            {timeAgo(skill.timestamp || "")}
          </div>
          <div
            onMouseEnter={(e) => {
              e.stopPropagation();
            }}
            className=" mt-2 text-right opacity-0 group-hover:opacity-100 "
          >
<<<<<<< HEAD
            {" "}
            <div
              role="button"
              className="text-accent text-xs inline-block hover:bg-primary p-2 rounded"
              onClick={(e) => {
                e.stopPropagation();
                deleteSkill(skill);
              }}
            >
              <TrashIcon className=" w-5, h-5 cursor-pointer inline-block" />
              <span className="text-xs hidden"> delete</span>
            </div>
          </div>
        </Card>
        <div className="text-right mt-2"></div>
      </li>
=======
            <div style={{ minHeight: "65px" }} className="my-2   break-words">
              {" "}
              {truncateText(skill.content, 70)}
            </div>
            <div className="text-xs">{timeAgo(skill.timestamp || "")}</div>
            <CardHoverBar items={cardItems} />
          </Card>
          <div className="text-right mt-2"></div>
        </div>
      </div>
>>>>>>> 3a3d4cc2
    );
  });

  const SkillModal = ({
    skill,
    setSkill,
    showSkillModal,
    setShowSkillModal,
    handler,
  }: {
    skill: ISkill | null;
    setSkill: any;
    showSkillModal: boolean;
    setShowSkillModal: any;
    handler: any;
  }) => {
    const editorRef = React.useRef<any | null>(null);
    const [localSkill, setLocalSkill] = React.useState<ISkill | null>(skill);
    return (
      <Modal
        title={
          <>
            Skill Specification{" "}
            <span className="text-accent font-normal">{localSkill?.title}</span>{" "}
          </>
        }
        width={800}
        open={showSkillModal}
        onCancel={() => {
          setShowSkillModal(false);
        }}
        footer={[
          <Button
            key="back"
            onClick={() => {
              setShowSkillModal(false);
            }}
          >
            Cancel
          </Button>,
          <Button
            key="submit"
            type="primary"
            loading={loading}
            onClick={() => {
              setShowSkillModal(false);
              if (editorRef.current) {
                const value = editorRef.current.getValue();
                const updatedSkill = { ...localSkill, content: value };
                setSkill(updatedSkill);
                handler(updatedSkill);
              }
            }}
          >
            Save
          </Button>,
        ]}
      >
        {localSkill && (
          <div style={{ minHeight: "70vh" }}>
            <div className="mb-2">
              <Input
                placeholder="Skill Title"
                value={localSkill.title}
                onChange={(e) => {
                  const updatedSkill = { ...localSkill, title: e.target.value };
                  setLocalSkill(updatedSkill);
                }}
              />
            </div>

            {/* <div className="mb-2">
              <div className="inline-block  "> Skill Description </div>
              <TextArea
                placeholder="Skill Description"
                value={localSkill.description}
                onChange={(e) => {
                  const updatedSkill = {
                    ...localSkill,
                    description: e.target.value,
                  };
                  setLocalSkill(updatedSkill);
                }}
              />
            </div> */}

            <div style={{ height: "70vh" }} className="h-full  mt-2 rounded">
              <MonacoEditor
                value={localSkill?.content}
                language="python"
                editorRef={editorRef}
              />
            </div>
          </div>
        )}
      </Modal>
    );
  };

  const uploadSkill = () => {
    const fileInput = document.createElement("input");
    fileInput.type = "file";
    fileInput.accept = ".json";
    fileInput.onchange = (e: any) => {
      const file = e.target.files[0];
      const reader = new FileReader();
      reader.onload = (e) => {
        const content = e.target?.result;
        if (content) {
          try {
            const skill = JSON.parse(content as string);
            if (skill) {
              setNewSkill(skill);
              setShowNewSkillModal(true);
            }
          } catch (e) {
            message.error("Invalid skill file");
          }
        }
      };
      reader.readAsText(file);
    };
    fileInput.click();
  };

  const skillsMenuItems: MenuProps["items"] = [
    // {
    //   type: "divider",
    // },
    {
      key: "uploadskill",
      label: (
        <div>
          <ArrowUpTrayIcon className="w-5 h-5 inline-block mr-2" />
          Upload Skill
        </div>
      ),
    },
  ];

  const skillsMenuItemOnClick: MenuProps["onClick"] = ({ key }) => {
    if (key === "uploadskill") {
      uploadSkill();
      return;
    }
  };

  return (
    <div className=" text-primary ">
      <SkillModal
        skill={selectedSkill}
        setSkill={setSelectedSkill}
        showSkillModal={showSkillModal}
        setShowSkillModal={setShowSkillModal}
        handler={(skill: ISkill) => {
          saveSkill(skill);
        }}
      />

      <SkillModal
        skill={newSkill}
        setSkill={setNewSkill}
        showSkillModal={showNewSkillModal}
        setShowSkillModal={setShowNewSkillModal}
        handler={(skill: ISkill) => {
          saveSkill(skill);
        }}
      />

      <div className="mb-2   relative">
        <div className="">
          <div className="flex mt-2 pb-2 mb-2 border-b">
            <div className="flex-1   font-semibold mb-2 ">
              {" "}
              Skills ({skillRows.length}){" "}
            </div>
            <div>
              <Dropdown.Button
                type="primary"
                menu={{
                  items: skillsMenuItems,
                  onClick: skillsMenuItemOnClick,
                }}
                placement="bottomRight"
                trigger={["click"]}
                onClick={() => {
                  setShowNewSkillModal(true);
                }}
              >
                <PlusIcon className="w-5 h-5 inline-block mr-1" />
                New Skill
              </Dropdown.Button>
            </div>
          </div>
          <div className="text-xs mb-2 pb-1  ">
            {" "}
            Skills are python functions that agents can use to solve tasks.{" "}
          </div>
          {skills && skills.length > 0 && (
            <div
              // style={{ height: "400px" }}
              className="w-full  relative"
            >
              <LoadingOverlay loading={loading} />
              <ul className="   flex flex-wrap gap-3">{skillRows}</ul>
            </div>
          )}

          {skills && skills.length === 0 && !loading && (
            <div className="text-sm border mt-4 rounded text-secondary p-2">
              <InformationCircleIcon className="h-4 w-4 inline mr-1" />
              No skills found. Please create a new skill.
            </div>
          )}
          {loading && (
            <div className="  w-full text-center">
              {" "}
              <BounceLoader />{" "}
              <span className="inline-block"> loading .. </span>
            </div>
          )}
        </div>
      </div>
    </div>
  );
};

export default SkillsView;<|MERGE_RESOLUTION|>--- conflicted
+++ resolved
@@ -199,7 +199,6 @@
     ];
     return (
       <li key={"skillrow" + i} className=" " style={{ width: "200px" }}>
-        {" "}
         <Card
           className="h-full p-2 cursor-pointer group"
           title={truncateText(skill.title, 25)}
@@ -222,41 +221,9 @@
           >
             {timeAgo(skill.timestamp || "")}
           </div>
-          <div
-            onMouseEnter={(e) => {
-              e.stopPropagation();
-            }}
-            className=" mt-2 text-right opacity-0 group-hover:opacity-100 "
-          >
-<<<<<<< HEAD
-            {" "}
-            <div
-              role="button"
-              className="text-accent text-xs inline-block hover:bg-primary p-2 rounded"
-              onClick={(e) => {
-                e.stopPropagation();
-                deleteSkill(skill);
-              }}
-            >
-              <TrashIcon className=" w-5, h-5 cursor-pointer inline-block" />
-              <span className="text-xs hidden"> delete</span>
-            </div>
-          </div>
+          <CardHoverBar items={cardItems} />
         </Card>
-        <div className="text-right mt-2"></div>
       </li>
-=======
-            <div style={{ minHeight: "65px" }} className="my-2   break-words">
-              {" "}
-              {truncateText(skill.content, 70)}
-            </div>
-            <div className="text-xs">{timeAgo(skill.timestamp || "")}</div>
-            <CardHoverBar items={cardItems} />
-          </Card>
-          <div className="text-right mt-2"></div>
-        </div>
-      </div>
->>>>>>> 3a3d4cc2
     );
   });
 
