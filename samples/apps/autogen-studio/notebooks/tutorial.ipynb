--- conflicted
+++ resolved
@@ -1,573 +1,506 @@
 {
- "cells": [
-  {
-   "cell_type": "code",
-   "execution_count": null,
-   "metadata": {},
-   "outputs": [],
-   "source": [
-    "import json\n",
-    "\n",
-    "from autogenstudio import AgentWorkFlowConfig, AutoGenWorkFlowManager"
-   ]
+  "cells": [
+    {
+      "cell_type": "code",
+      "execution_count": null,
+      "metadata": {},
+      "outputs": [],
+      "source": [
+        "import json\n",
+        "\n",
+        "from autogenstudio import AgentWorkFlowConfig, AutoGenWorkFlowManager"
+      ]
+    },
+    {
+      "cell_type": "markdown",
+      "metadata": {},
+      "source": [
+        "## AutoGen Studio Agent Workflow API Example\n",
+        "\n",
+        "This notebook focuses on demonstrating capabilities of the autogen studio workflow python api.  \n",
+        "\n",
+        "- Declarative Specification of an Agent Workflow \n",
+        "- Loading the specification and running the resulting agent\n",
+        "\n",
+        "\n",
+        "> Note: The notebook currently demonstrates support for a two agent setup. Support for GroupChat is currently in development."
+      ]
+    },
+    {
+      "cell_type": "code",
+      "execution_count": 1,
+      "metadata": {},
+      "outputs": [
+        {
+          "name": "stdout",
+          "output_type": "stream",
+          "text": [
+            "userproxy (to primary_assistant):\n",
+            "\n",
+            "What is the height of the Eiffel Tower?. Dont write code, just respond to the question.\n",
+            "\n",
+            "--------------------------------------------------------------------------------\n",
+            "primary_assistant (to userproxy):\n",
+            "\n",
+            "The Eiffel Tower is approximately 300 meters tall, not including antennas. With antennas, it reaches a height of about 330 meters. TERMINATE\n",
+            "\n",
+            "--------------------------------------------------------------------------------\n"
+          ]
+        }
+      ],
+      "source": [
+        "\n",
+        "# # Create a Workflow from the configuration\n",
+        "agent_work_flow = AutoGenWorkFlowManager(agent_work_flow_config)\n",
+        "\n",
+        "# # Run the workflow on a task\n",
+        "task_query = \"What is the height of the Eiffel Tower?. Dont write code, just respond to the question.\"\n",
+        "agent_work_flow.run(message=task_query)"
+      ]
+    },
+    {
+      "cell_type": "code",
+      "execution_count": 2,
+      "metadata": {},
+      "outputs": [
+        {
+          "data": {
+            "text/plain": [
+              "[{'recipient': 'primary_assistant',\n",
+              "  'sender': 'userproxy',\n",
+              "  'message': {'content': 'What is the height of the Eiffel Tower?. Dont write code, just respond to the question.',\n",
+              "   'role': 'user'},\n",
+              "  'timestamp': '2024-01-02T21:38:35.131849'},\n",
+              " {'recipient': 'userproxy',\n",
+              "  'sender': 'primary_assistant',\n",
+              "  'message': {'content': 'The Eiffel Tower is approximately 300 meters tall, not including antennas. With antennas, it reaches a height of about 330 meters. TERMINATE',\n",
+              "   'role': 'user'},\n",
+              "  'timestamp': '2024-01-02T21:38:35.136795'}]"
+            ]
+          },
+          "execution_count": 2,
+          "metadata": {},
+          "output_type": "execute_result"
+        }
+      ],
+      "source": [
+        "agent_work_flow.agent_history"
+      ]
+    },
+    {
+      "cell_type": "markdown",
+      "metadata": {},
+      "source": [
+        "## Group Chat Agent"
+      ]
+    },
+    {
+      "cell_type": "code",
+      "execution_count": 5,
+      "metadata": {},
+      "outputs": [
+        {
+          "name": "stdout",
+          "output_type": "stream",
+          "text": [
+            "userproxy (to group_chat_manager):\n",
+            "\n",
+            "plan a two day trip to Maui hawaii\n",
+            "\n",
+            "--------------------------------------------------------------------------------\n",
+            "local_assistant (to group_chat_manager):\n",
+            "\n",
+            "To plan a two-day trip to Maui, Hawaii, we'll need to consider a variety of activities that allow you to experience the island's natural beauty, culture, and cuisine. Here's a suggested itinerary:\n",
+            "\n",
+            "**Day 1: Exploring the Natural Beauty of Maui**\n",
+            "\n",
+            "- **Morning:**\n",
+            "  - Start your day with a sunrise visit to Haleakalā National Park. Witnessing the sunrise from the summit of Haleakalā is a breathtaking experience. Remember to make a reservation in advance as it's required for sunrise viewing.\n",
+            "  - After the sunrise, take a short hike in the park to explore the unique volcanic landscapes.\n",
+            "\n",
+            "- **Afternoon:**\n",
+            "  - Head to the town of Paia for lunch. Paia is known for its laid-back atmosphere and has several local restaurants where you can try Hawaiian specialties.\n",
+            "  - Visit Ho'okipa Beach Park to watch windsurfers and surfers, or if you're adventurous, take a surf lesson.\n",
+            "\n",
+            "- **Evening:**\n",
+            "  - Drive to Lahaina, a historic whaling village, and stroll along Front Street. Here you can shop for local crafts and art.\n",
+            "  - Have dinner at a traditional Hawaiian luau, where you can enjoy local food, music, and dance.\n",
+            "\n",
+            "**Day 2: Cultural and Relaxation Experience**\n",
+            "\n",
+            "- **Morning:**\n",
+            "  - Visit Iao Valley State Park to see the Iao Needle and learn about the historical significance of this area to Hawaiian culture.\n",
+            "  - Explore the Maui Tropical Plantation and take a tram tour to learn about the island's agriculture and taste some fresh tropical fruits.\n",
+            "\n",
+            "- **Afternoon:**\n",
+            "  - Relax at one of Maui's beautiful beaches, such as Ka'anapali Beach or Wailea Beach. Take the opportunity to snorkel and see the vibrant marine life.\n",
+            "  - Consider a visit to a local farm or a coffee plantation to learn more about the local produce.\n",
+            "\n",
+            "- **Evening:**\n",
+            "  - Enjoy a sunset dinner cruise off the coast of Maui for a memorable end to your trip. This is a great way to see the island from a different perspective and often includes entertainment.\n",
+            "\n",
+            "Remember to book accommodations in advance, rent a car for easier travel around the island, and check for any travel restrictions or requirements. Also, be respectful of the local environment and culture, and try to participate in activities that support the local economy and conservation efforts.\n",
+            "\n",
+            "This plan includes a mix of natural, cultural, and relaxation activities that should give you a well-rounded experience of Maui in two days. If you have specific interests or preferences, the itinerary can be adjusted accordingly.\n",
+            "\n",
+            "--------------------------------------------------------------------------------\n",
+            "language_assistant (to group_chat_manager):\n",
+            "\n",
+            "Regarding language or communication challenges, Hawaii is a part of the United States, so the primary language spoken is English. However, the Hawaiian language is also an official language of the state, and you will likely encounter Hawaiian words and place names during your visit.\n",
+            "\n",
+            "Here are some tips to address potential language or communication challenges in Maui:\n",
+            "\n",
+            "1. **Learn Basic Hawaiian Phrases**: While not necessary, learning a few basic Hawaiian phrases can be a sign of respect for the local culture. For example:\n",
+            "   - Aloha - Hello/Goodbye\n",
+            "   - Mahalo - Thank you\n",
+            "   - 'Aina - Land\n",
+            "   - Kai - Sea\n",
+            "\n",
+            "2. **Use Translation Apps**: If you come across Hawaiian words or phrases that you don't understand, you can use translation apps on your smartphone to help you understand their meanings.\n",
+            "\n",
+            "3. **Cultural Understanding**: Take some time to learn about Hawaiian culture and customs before your trip. This will help you communicate more effectively and respectfully with locals.\n",
+            "\n",
+            "4. **Ask for Help**: If you're unsure about pronunciation or meaning, don't hesitate to ask locals. People in Hawaii are generally friendly and willing to help.\n",
+            "\n",
+            "5. **Be Patient and Respectful**: Always be patient and respectful in your interactions. Remember that you are a guest in Hawaii, and showing respect for the local culture and language is important.\n",
+            "\n",
+            "Your travel plan should include these language tips to ensure smooth communication during your trip. If your plan already includes these tips, then it is satisfactory. If not, consider incorporating them to enhance your travel experience.\n",
+            "\n",
+            "--------------------------------------------------------------------------------\n",
+            "primary_assistant (to group_chat_manager):\n",
+            "\n",
+            "Based on the suggestions from the local and language assistants, here is the complete two-day travel itinerary for Maui, Hawaii:\n",
+            "\n",
+            "**Day 1: Exploring the Natural Beauty of Maui**\n",
+            "\n",
+            "- **Morning:**\n",
+            "  - Experience the sunrise at Haleakalā National Park (make a reservation in advance).\n",
+            "  - Enjoy a short hike in the park to see the volcanic landscapes.\n",
+            "\n",
+            "- **Afternoon:**\n",
+            "  - Have lunch in Paia and enjoy Hawaiian specialties.\n",
+            "  - Visit Ho'okipa Beach Park for surfing or to watch the surfers.\n",
+            "\n",
+            "- **Evening:**\n",
+            "  - Explore Lahaina and shop along Front Street.\n",
+            "  - Attend a traditional Hawaiian luau for dinner with music and dance.\n",
+            "\n",
+            "**Day 2: Cultural and Relaxation Experience**\n",
+            "\n",
+            "- **Morning:**\n",
+            "  - Visit Iao Valley State Park to see the Iao Needle.\n",
+            "  - Take a tram tour at Maui Tropical Plantation and taste fresh tropical fruits.\n",
+            "\n",
+            "- **Afternoon:**\n",
+            "  - Relax at Ka'anapali Beach or Wailea Beach and go snorkeling.\n",
+            "  - Optionally, visit a local farm or coffee plantation.\n",
+            "\n",
+            "- **Evening:**\n",
+            "  - Enjoy a sunset dinner cruise with entertainment.\n",
+            "\n",
+            "**Language and Communication Tips:**\n",
+            "\n",
+            "- Learn basic Hawaiian phrases such as \"Aloha\" (Hello/Goodbye) and \"Mahalo\" (Thank you).\n",
+            "- Use translation apps for any unfamiliar Hawaiian words or phrases.\n",
+            "- Educate yourself about Hawaiian culture and customs to communicate respectfully.\n",
+            "- Ask locals for help if you're unsure about pronunciation or meaning.\n",
+            "- Be patient and respectful in all interactions, honoring local culture and language.\n",
+            "\n",
+            "**Additional Travel Tips:**\n",
+            "\n",
+            "- Book accommodations and a car rental in advance.\n",
+            "- Check for any travel restrictions or requirements.\n",
+            "- Support local economy and conservation efforts.\n",
+            "- Be mindful of the environment and cultural sites.\n",
+            "\n",
+            "This itinerary provides a balanced mix of activities that showcase Maui's natural beauty, culture, and opportunities for relaxation. Remember to be respectful of the local environment and culture, and enjoy your two-day adventure in Maui, Hawaii.\n",
+            "\n",
+            "TERMINATE\n",
+            "\n",
+            "--------------------------------------------------------------------------------\n"
+          ]
+        }
+      ],
+      "source": [
+        "# load an agent specification in JSON\n",
+        "agent_spec = json.load(open(\"groupchat_spec.json\"))\n",
+        "\n",
+        "# Creat a An AutoGen Workflow Configuration from the agent specification\n",
+        "agent_work_flow_config = AgentWorkFlowConfig(**agent_spec)\n",
+        "\n",
+        "# # Create a Workflow from the configuration\n",
+        "agent_work_flow = AutoGenWorkFlowManager(agent_work_flow_config)\n",
+        "\n",
+        "# # Run the workflow on a task\n",
+        "task_query = \"What is the height of the Eiffel Tower?. Dont write code, just respond to the question.\"\n",
+        "agent_work_flow.run(message=task_query)"
+      ]
+    },
+    {
+      "cell_type": "markdown",
+      "metadata": {},
+      "source": []
+    },
+    {
+      "cell_type": "code",
+      "execution_count": 2,
+      "metadata": {},
+      "outputs": [
+        {
+          "data": {
+            "text/plain": [
+              "[{'recipient': 'primary_assistant',\n",
+              "  'sender': 'userproxy',\n",
+              "  'message': {'content': 'What is the height of the Eiffel Tower?. Dont write code, just respond to the question.',\n",
+              "   'role': 'user'},\n",
+              "  'timestamp': '2024-01-02T21:38:35.131849'},\n",
+              " {'recipient': 'userproxy',\n",
+              "  'sender': 'primary_assistant',\n",
+              "  'message': {'content': 'The Eiffel Tower is approximately 300 meters tall, not including antennas. With antennas, it reaches a height of about 330 meters. TERMINATE',\n",
+              "   'role': 'user'},\n",
+              "  'timestamp': '2024-01-02T21:38:35.136795'}]"
+            ]
+          },
+          "execution_count": 2,
+          "metadata": {},
+          "output_type": "execute_result"
+        }
+      ],
+      "source": [
+        "agent_work_flow.agent_history"
+      ]
+    },
+    {
+      "cell_type": "markdown",
+      "metadata": {},
+      "source": [
+        "## Group Chat Agent"
+      ]
+    },
+    {
+      "cell_type": "code",
+      "execution_count": 5,
+      "metadata": {},
+      "outputs": [
+        {
+          "name": "stdout",
+          "output_type": "stream",
+          "text": [
+            "userproxy (to group_chat_manager):\n",
+            "\n",
+            "plan a two day trip to Maui hawaii\n",
+            "\n",
+            "--------------------------------------------------------------------------------\n",
+            "local_assistant (to group_chat_manager):\n",
+            "\n",
+            "To plan a two-day trip to Maui, Hawaii, we'll need to consider a variety of activities that allow you to experience the island's natural beauty, culture, and cuisine. Here's a suggested itinerary:\n",
+            "\n",
+            "**Day 1: Exploring the Natural Beauty of Maui**\n",
+            "\n",
+            "- **Morning:**\n",
+            "  - Start your day with a sunrise visit to Haleakalā National Park. Witnessing the sunrise from the summit of Haleakalā is a breathtaking experience. Remember to make a reservation in advance as it's required for sunrise viewing.\n",
+            "  - After the sunrise, take a short hike in the park to explore the unique volcanic landscapes.\n",
+            "\n",
+            "- **Afternoon:**\n",
+            "  - Head to the town of Paia for lunch. Paia is known for its laid-back atmosphere and has several local restaurants where you can try Hawaiian specialties.\n",
+            "  - Visit Ho'okipa Beach Park to watch windsurfers and surfers, or if you're adventurous, take a surf lesson.\n",
+            "\n",
+            "- **Evening:**\n",
+            "  - Drive to Lahaina, a historic whaling village, and stroll along Front Street. Here you can shop for local crafts and art.\n",
+            "  - Have dinner at a traditional Hawaiian luau, where you can enjoy local food, music, and dance.\n",
+            "\n",
+            "**Day 2: Cultural and Relaxation Experience**\n",
+            "\n",
+            "- **Morning:**\n",
+            "  - Visit Iao Valley State Park to see the Iao Needle and learn about the historical significance of this area to Hawaiian culture.\n",
+            "  - Explore the Maui Tropical Plantation and take a tram tour to learn about the island's agriculture and taste some fresh tropical fruits.\n",
+            "\n",
+            "- **Afternoon:**\n",
+            "  - Relax at one of Maui's beautiful beaches, such as Ka'anapali Beach or Wailea Beach. Take the opportunity to snorkel and see the vibrant marine life.\n",
+            "  - Consider a visit to a local farm or a coffee plantation to learn more about the local produce.\n",
+            "\n",
+            "- **Evening:**\n",
+            "  - Enjoy a sunset dinner cruise off the coast of Maui for a memorable end to your trip. This is a great way to see the island from a different perspective and often includes entertainment.\n",
+            "\n",
+            "Remember to book accommodations in advance, rent a car for easier travel around the island, and check for any travel restrictions or requirements. Also, be respectful of the local environment and culture, and try to participate in activities that support the local economy and conservation efforts.\n",
+            "\n",
+            "This plan includes a mix of natural, cultural, and relaxation activities that should give you a well-rounded experience of Maui in two days. If you have specific interests or preferences, the itinerary can be adjusted accordingly.\n",
+            "\n",
+            "--------------------------------------------------------------------------------\n",
+            "language_assistant (to group_chat_manager):\n",
+            "\n",
+            "Regarding language or communication challenges, Hawaii is a part of the United States, so the primary language spoken is English. However, the Hawaiian language is also an official language of the state, and you will likely encounter Hawaiian words and place names during your visit.\n",
+            "\n",
+            "Here are some tips to address potential language or communication challenges in Maui:\n",
+            "\n",
+            "1. **Learn Basic Hawaiian Phrases**: While not necessary, learning a few basic Hawaiian phrases can be a sign of respect for the local culture. For example:\n",
+            "   - Aloha - Hello/Goodbye\n",
+            "   - Mahalo - Thank you\n",
+            "   - 'Aina - Land\n",
+            "   - Kai - Sea\n",
+            "\n",
+            "2. **Use Translation Apps**: If you come across Hawaiian words or phrases that you don't understand, you can use translation apps on your smartphone to help you understand their meanings.\n",
+            "\n",
+            "3. **Cultural Understanding**: Take some time to learn about Hawaiian culture and customs before your trip. This will help you communicate more effectively and respectfully with locals.\n",
+            "\n",
+            "4. **Ask for Help**: If you're unsure about pronunciation or meaning, don't hesitate to ask locals. People in Hawaii are generally friendly and willing to help.\n",
+            "\n",
+            "5. **Be Patient and Respectful**: Always be patient and respectful in your interactions. Remember that you are a guest in Hawaii, and showing respect for the local culture and language is important.\n",
+            "\n",
+            "Your travel plan should include these language tips to ensure smooth communication during your trip. If your plan already includes these tips, then it is satisfactory. If not, consider incorporating them to enhance your travel experience.\n",
+            "\n",
+            "--------------------------------------------------------------------------------\n",
+            "primary_assistant (to group_chat_manager):\n",
+            "\n",
+            "Based on the suggestions from the local and language assistants, here is the complete two-day travel itinerary for Maui, Hawaii:\n",
+            "\n",
+            "**Day 1: Exploring the Natural Beauty of Maui**\n",
+            "\n",
+            "- **Morning:**\n",
+            "  - Experience the sunrise at Haleakalā National Park (make a reservation in advance).\n",
+            "  - Enjoy a short hike in the park to see the volcanic landscapes.\n",
+            "\n",
+            "- **Afternoon:**\n",
+            "  - Have lunch in Paia and enjoy Hawaiian specialties.\n",
+            "  - Visit Ho'okipa Beach Park for surfing or to watch the surfers.\n",
+            "\n",
+            "- **Evening:**\n",
+            "  - Explore Lahaina and shop along Front Street.\n",
+            "  - Attend a traditional Hawaiian luau for dinner with music and dance.\n",
+            "\n",
+            "**Day 2: Cultural and Relaxation Experience**\n",
+            "\n",
+            "- **Morning:**\n",
+            "  - Visit Iao Valley State Park to see the Iao Needle.\n",
+            "  - Take a tram tour at Maui Tropical Plantation and taste fresh tropical fruits.\n",
+            "\n",
+            "- **Afternoon:**\n",
+            "  - Relax at Ka'anapali Beach or Wailea Beach and go snorkeling.\n",
+            "  - Optionally, visit a local farm or coffee plantation.\n",
+            "\n",
+            "- **Evening:**\n",
+            "  - Enjoy a sunset dinner cruise with entertainment.\n",
+            "\n",
+            "**Language and Communication Tips:**\n",
+            "\n",
+            "- Learn basic Hawaiian phrases such as \"Aloha\" (Hello/Goodbye) and \"Mahalo\" (Thank you).\n",
+            "- Use translation apps for any unfamiliar Hawaiian words or phrases.\n",
+            "- Educate yourself about Hawaiian culture and customs to communicate respectfully.\n",
+            "- Ask locals for help if you're unsure about pronunciation or meaning.\n",
+            "- Be patient and respectful in all interactions, honoring local culture and language.\n",
+            "\n",
+            "**Additional Travel Tips:**\n",
+            "\n",
+            "- Book accommodations and a car rental in advance.\n",
+            "- Check for any travel restrictions or requirements.\n",
+            "- Support local economy and conservation efforts.\n",
+            "- Be mindful of the environment and cultural sites.\n",
+            "\n",
+            "This itinerary provides a balanced mix of activities that showcase Maui's natural beauty, culture, and opportunities for relaxation. Remember to be respectful of the local environment and culture, and enjoy your two-day adventure in Maui, Hawaii.\n",
+            "\n",
+            "TERMINATE\n",
+            "\n",
+            "--------------------------------------------------------------------------------\n"
+          ]
+        }
+      ],
+      "source": [
+        "# load an agent specification in JSON\n",
+        "agent_spec = json.load(open(\"groupchat_spec.json\"))\n",
+        "\n",
+        "# Creat a An AutoGen Workflow Configuration from the agent specification\n",
+        "agent_work_flow_config = AgentWorkFlowConfig(**agent_spec)\n",
+        "\n",
+        "# Create a Workflow from the configuration\n",
+        "group_agent_work_flow = AutoGenWorkFlowManager(agent_work_flow_config)\n",
+        "\n",
+        "# Run the workflow on a task\n",
+        "task_query = \"plan a two day trip to Maui hawaii\"\n",
+        "group_agent_work_flow.run(message=task_query)"
+      ]
+    },
+    {
+      "cell_type": "code",
+      "execution_count": 6,
+      "metadata": {},
+      "outputs": [
+        {
+          "name": "stdout",
+          "output_type": "stream",
+          "text": [
+            "4 agent messages were involved in the conversation\n"
+          ]
+        },
+        {
+          "data": {
+            "text/plain": [
+              "[{'recipient': 'local_assistant',\n",
+              "  'sender': 'group_chat_manager',\n",
+              "  'message': {'content': 'plan a two day trip to Maui hawaii',\n",
+              "   'name': 'userproxy',\n",
+              "   'role': 'user'},\n",
+              "  'timestamp': '2024-01-02T21:38:42.433093'},\n",
+              " {'recipient': 'language_assistant',\n",
+              "  'sender': 'group_chat_manager',\n",
+              "  'message': {'content': \"To plan a two-day trip to Maui, Hawaii, we'll need to consider a variety of activities that allow you to experience the island's natural beauty, culture, and cuisine. Here's a suggested itinerary:\\n\\n**Day 1: Exploring the Natural Beauty of Maui**\\n\\n- **Morning:**\\n  - Start your day with a sunrise visit to Haleakalā National Park. Witnessing the sunrise from the summit of Haleakalā is a breathtaking experience. Remember to make a reservation in advance as it's required for sunrise viewing.\\n  - After the sunrise, take a short hike in the park to explore the unique volcanic landscapes.\\n\\n- **Afternoon:**\\n  - Head to the town of Paia for lunch. Paia is known for its laid-back atmosphere and has several local restaurants where you can try Hawaiian specialties.\\n  - Visit Ho'okipa Beach Park to watch windsurfers and surfers, or if you're adventurous, take a surf lesson.\\n\\n- **Evening:**\\n  - Drive to Lahaina, a historic whaling village, and stroll along Front Street. Here you can shop for local crafts and art.\\n  - Have dinner at a traditional Hawaiian luau, where you can enjoy local food, music, and dance.\\n\\n**Day 2: Cultural and Relaxation Experience**\\n\\n- **Morning:**\\n  - Visit Iao Valley State Park to see the Iao Needle and learn about the historical significance of this area to Hawaiian culture.\\n  - Explore the Maui Tropical Plantation and take a tram tour to learn about the island's agriculture and taste some fresh tropical fruits.\\n\\n- **Afternoon:**\\n  - Relax at one of Maui's beautiful beaches, such as Ka'anapali Beach or Wailea Beach. Take the opportunity to snorkel and see the vibrant marine life.\\n  - Consider a visit to a local farm or a coffee plantation to learn more about the local produce.\\n\\n- **Evening:**\\n  - Enjoy a sunset dinner cruise off the coast of Maui for a memorable end to your trip. This is a great way to see the island from a different perspective and often includes entertainment.\\n\\nRemember to book accommodations in advance, rent a car for easier travel around the island, and check for any travel restrictions or requirements. Also, be respectful of the local environment and culture, and try to participate in activities that support the local economy and conservation efforts.\\n\\nThis plan includes a mix of natural, cultural, and relaxation activities that should give you a well-rounded experience of Maui in two days. If you have specific interests or preferences, the itinerary can be adjusted accordingly.\",\n",
+              "   'name': 'local_assistant',\n",
+              "   'role': 'user'},\n",
+              "  'timestamp': '2024-01-02T21:39:33.989518'},\n",
+              " {'recipient': 'primary_assistant',\n",
+              "  'sender': 'group_chat_manager',\n",
+              "  'message': {'content': \"Regarding language or communication challenges, Hawaii is a part of the United States, so the primary language spoken is English. However, the Hawaiian language is also an official language of the state, and you will likely encounter Hawaiian words and place names during your visit.\\n\\nHere are some tips to address potential language or communication challenges in Maui:\\n\\n1. **Learn Basic Hawaiian Phrases**: While not necessary, learning a few basic Hawaiian phrases can be a sign of respect for the local culture. For example:\\n   - Aloha - Hello/Goodbye\\n   - Mahalo - Thank you\\n   - 'Aina - Land\\n   - Kai - Sea\\n\\n2. **Use Translation Apps**: If you come across Hawaiian words or phrases that you don't understand, you can use translation apps on your smartphone to help you understand their meanings.\\n\\n3. **Cultural Understanding**: Take some time to learn about Hawaiian culture and customs before your trip. This will help you communicate more effectively and respectfully with locals.\\n\\n4. **Ask for Help**: If you're unsure about pronunciation or meaning, don't hesitate to ask locals. People in Hawaii are generally friendly and willing to help.\\n\\n5. **Be Patient and Respectful**: Always be patient and respectful in your interactions. Remember that you are a guest in Hawaii, and showing respect for the local culture and language is important.\\n\\nYour travel plan should include these language tips to ensure smooth communication during your trip. If your plan already includes these tips, then it is satisfactory. If not, consider incorporating them to enhance your travel experience.\",\n",
+              "   'name': 'language_assistant',\n",
+              "   'role': 'user'},\n",
+              "  'timestamp': '2024-01-02T21:39:58.874159'},\n",
+              " {'recipient': 'primary_assistant',\n",
+              "  'sender': 'group_chat_manager',\n",
+              "  'message': {'content': 'Based on the suggestions from the local and language assistants, here is the complete two-day travel itinerary for Maui, Hawaii:\\n\\n**Day 1: Exploring the Natural Beauty of Maui**\\n\\n- **Morning:**\\n  - Experience the sunrise at Haleakalā National Park (make a reservation in advance).\\n  - Enjoy a short hike in the park to see the volcanic landscapes.\\n\\n- **Afternoon:**\\n  - Have lunch in Paia and enjoy Hawaiian specialties.\\n  - Visit Ho\\'okipa Beach Park for surfing or to watch the surfers.\\n\\n- **Evening:**\\n  - Explore Lahaina and shop along Front Street.\\n  - Attend a traditional Hawaiian luau for dinner with music and dance.\\n\\n**Day 2: Cultural and Relaxation Experience**\\n\\n- **Morning:**\\n  - Visit Iao Valley State Park to see the Iao Needle.\\n  - Take a tram tour at Maui Tropical Plantation and taste fresh tropical fruits.\\n\\n- **Afternoon:**\\n  - Relax at Ka\\'anapali Beach or Wailea Beach and go snorkeling.\\n  - Optionally, visit a local farm or coffee plantation.\\n\\n- **Evening:**\\n  - Enjoy a sunset dinner cruise with entertainment.\\n\\n**Language and Communication Tips:**\\n\\n- Learn basic Hawaiian phrases such as \"Aloha\" (Hello/Goodbye) and \"Mahalo\" (Thank you).\\n- Use translation apps for any unfamiliar Hawaiian words or phrases.\\n- Educate yourself about Hawaiian culture and customs to communicate respectfully.\\n- Ask locals for help if you\\'re unsure about pronunciation or meaning.\\n- Be patient and respectful in all interactions, honoring local culture and language.\\n\\n**Additional Travel Tips:**\\n\\n- Book accommodations and a car rental in advance.\\n- Check for any travel restrictions or requirements.\\n- Support local economy and conservation efforts.\\n- Be mindful of the environment and cultural sites.\\n\\nThis itinerary provides a balanced mix of activities that showcase Maui\\'s natural beauty, culture, and opportunities for relaxation. Remember to be respectful of the local environment and culture, and enjoy your two-day adventure in Maui, Hawaii.\\n\\nTERMINATE',\n",
+              "   'role': 'assistant'},\n",
+              "  'timestamp': '2024-01-02T21:40:30.240153'}]"
+            ]
+          },
+          "execution_count": 6,
+          "metadata": {},
+          "output_type": "execute_result"
+        }
+      ],
+      "source": [
+        "print(len(group_agent_work_flow.agent_history), \"agent messages were involved in the conversation\")\n",
+        "group_agent_work_flow.agent_history"
+      ]
+    },
+    {
+      "cell_type": "markdown",
+      "metadata": {},
+      "source": []
+    },
+    {
+      "cell_type": "code",
+      "execution_count": null,
+      "metadata": {},
+      "outputs": [],
+      "source": []
+    }
+  ],
+  "metadata": {
+    "kernelspec": {
+      "display_name": "coral",
+      "language": "python",
+      "name": "python3"
+    },
+    "language_info": {
+      "codemirror_mode": {
+        "name": "ipython",
+        "version": 3
+      },
+      "file_extension": ".py",
+      "mimetype": "text/x-python",
+      "name": "python",
+      "nbconvert_exporter": "python",
+      "pygments_lexer": "ipython3",
+      "version": "3.11.4"
+    }
   },
-  {
-   "cell_type": "markdown",
-   "metadata": {},
-   "source": [
-    "## AutoGen Studio Agent Workflow API Example\n",
-    "\n",
-    "This notebook focuses on demonstrating capabilities of the autogen studio workflow python api.  \n",
-    "\n",
-    "- Declarative Specification of an Agent Workflow \n",
-    "- Loading the specification and running the resulting agent\n",
-    "\n",
-    "\n",
-    "> Note: The notebook currently demonstrates support for a two agent setup. Support for GroupChat is currently in development."
-   ]
-  },
-  {
-   "cell_type": "code",
-   "execution_count": 1,
-   "metadata": {},
-   "outputs": [
-    {
-     "name": "stdout",
-     "output_type": "stream",
-     "text": [
-      "userproxy (to primary_assistant):\n",
-      "\n",
-      "What is the height of the Eiffel Tower?. Dont write code, just respond to the question.\n",
-      "\n",
-      "--------------------------------------------------------------------------------\n",
-      "primary_assistant (to userproxy):\n",
-      "\n",
-      "The Eiffel Tower is approximately 300 meters tall, not including antennas. With antennas, it reaches a height of about 330 meters. TERMINATE\n",
-      "\n",
-      "--------------------------------------------------------------------------------\n"
-     ]
-    }
-   ],
-   "source": [
-<<<<<<< HEAD
-=======
-    "# load an agent specification in JSON\n",
-    "agent_spec = json.load(open(\"agent_spec.json\"))\n",
-    "\n",
-    "# Creat a An AutoGen Workflow Configuration from the agent specification\n",
-    "agent_work_flow_config = AgentWorkFlowConfig(**agent_spec)\n",
->>>>>>> 36080799
-    "\n",
-    "# # Create a Workflow from the configuration\n",
-    "agent_work_flow = AutoGenWorkFlowManager(agent_work_flow_config)\n",
-    "\n",
-    "# # Run the workflow on a task\n",
-    "task_query = \"What is the height of the Eiffel Tower?. Dont write code, just respond to the question.\"\n",
-    "agent_work_flow.run(message=task_query)"
-   ]
-  },
-  {
-   "cell_type": "code",
-   "execution_count": 2,
-   "metadata": {},
-   "outputs": [
-    {
-     "data": {
-      "text/plain": [
-       "[{'recipient': 'primary_assistant',\n",
-       "  'sender': 'userproxy',\n",
-       "  'message': {'content': 'What is the height of the Eiffel Tower?. Dont write code, just respond to the question.',\n",
-       "   'role': 'user'},\n",
-       "  'timestamp': '2024-01-02T21:38:35.131849'},\n",
-       " {'recipient': 'userproxy',\n",
-       "  'sender': 'primary_assistant',\n",
-       "  'message': {'content': 'The Eiffel Tower is approximately 300 meters tall, not including antennas. With antennas, it reaches a height of about 330 meters. TERMINATE',\n",
-       "   'role': 'user'},\n",
-       "  'timestamp': '2024-01-02T21:38:35.136795'}]"
-      ]
-     },
-     "execution_count": 2,
-     "metadata": {},
-     "output_type": "execute_result"
-    }
-   ],
-   "source": [
-    "agent_work_flow.agent_history"
-   ]
-  },
-  {
-   "cell_type": "markdown",
-   "metadata": {},
-   "source": [
-    "## Group Chat Agent"
-   ]
-  },
-  {
-   "cell_type": "code",
-   "execution_count": 5,
-   "metadata": {},
-   "outputs": [
-    {
-     "name": "stdout",
-     "output_type": "stream",
-     "text": [
-      "userproxy (to group_chat_manager):\n",
-      "\n",
-      "plan a two day trip to Maui hawaii\n",
-      "\n",
-      "--------------------------------------------------------------------------------\n",
-      "local_assistant (to group_chat_manager):\n",
-      "\n",
-      "To plan a two-day trip to Maui, Hawaii, we'll need to consider a variety of activities that allow you to experience the island's natural beauty, culture, and cuisine. Here's a suggested itinerary:\n",
-      "\n",
-      "**Day 1: Exploring the Natural Beauty of Maui**\n",
-      "\n",
-      "- **Morning:**\n",
-      "  - Start your day with a sunrise visit to Haleakalā National Park. Witnessing the sunrise from the summit of Haleakalā is a breathtaking experience. Remember to make a reservation in advance as it's required for sunrise viewing.\n",
-      "  - After the sunrise, take a short hike in the park to explore the unique volcanic landscapes.\n",
-      "\n",
-      "- **Afternoon:**\n",
-      "  - Head to the town of Paia for lunch. Paia is known for its laid-back atmosphere and has several local restaurants where you can try Hawaiian specialties.\n",
-      "  - Visit Ho'okipa Beach Park to watch windsurfers and surfers, or if you're adventurous, take a surf lesson.\n",
-      "\n",
-      "- **Evening:**\n",
-      "  - Drive to Lahaina, a historic whaling village, and stroll along Front Street. Here you can shop for local crafts and art.\n",
-      "  - Have dinner at a traditional Hawaiian luau, where you can enjoy local food, music, and dance.\n",
-      "\n",
-      "**Day 2: Cultural and Relaxation Experience**\n",
-      "\n",
-      "- **Morning:**\n",
-      "  - Visit Iao Valley State Park to see the Iao Needle and learn about the historical significance of this area to Hawaiian culture.\n",
-      "  - Explore the Maui Tropical Plantation and take a tram tour to learn about the island's agriculture and taste some fresh tropical fruits.\n",
-      "\n",
-      "- **Afternoon:**\n",
-      "  - Relax at one of Maui's beautiful beaches, such as Ka'anapali Beach or Wailea Beach. Take the opportunity to snorkel and see the vibrant marine life.\n",
-      "  - Consider a visit to a local farm or a coffee plantation to learn more about the local produce.\n",
-      "\n",
-      "- **Evening:**\n",
-      "  - Enjoy a sunset dinner cruise off the coast of Maui for a memorable end to your trip. This is a great way to see the island from a different perspective and often includes entertainment.\n",
-      "\n",
-      "Remember to book accommodations in advance, rent a car for easier travel around the island, and check for any travel restrictions or requirements. Also, be respectful of the local environment and culture, and try to participate in activities that support the local economy and conservation efforts.\n",
-      "\n",
-      "This plan includes a mix of natural, cultural, and relaxation activities that should give you a well-rounded experience of Maui in two days. If you have specific interests or preferences, the itinerary can be adjusted accordingly.\n",
-      "\n",
-      "--------------------------------------------------------------------------------\n",
-      "language_assistant (to group_chat_manager):\n",
-      "\n",
-      "Regarding language or communication challenges, Hawaii is a part of the United States, so the primary language spoken is English. However, the Hawaiian language is also an official language of the state, and you will likely encounter Hawaiian words and place names during your visit.\n",
-      "\n",
-      "Here are some tips to address potential language or communication challenges in Maui:\n",
-      "\n",
-      "1. **Learn Basic Hawaiian Phrases**: While not necessary, learning a few basic Hawaiian phrases can be a sign of respect for the local culture. For example:\n",
-      "   - Aloha - Hello/Goodbye\n",
-      "   - Mahalo - Thank you\n",
-      "   - 'Aina - Land\n",
-      "   - Kai - Sea\n",
-      "\n",
-      "2. **Use Translation Apps**: If you come across Hawaiian words or phrases that you don't understand, you can use translation apps on your smartphone to help you understand their meanings.\n",
-      "\n",
-      "3. **Cultural Understanding**: Take some time to learn about Hawaiian culture and customs before your trip. This will help you communicate more effectively and respectfully with locals.\n",
-      "\n",
-      "4. **Ask for Help**: If you're unsure about pronunciation or meaning, don't hesitate to ask locals. People in Hawaii are generally friendly and willing to help.\n",
-      "\n",
-      "5. **Be Patient and Respectful**: Always be patient and respectful in your interactions. Remember that you are a guest in Hawaii, and showing respect for the local culture and language is important.\n",
-      "\n",
-      "Your travel plan should include these language tips to ensure smooth communication during your trip. If your plan already includes these tips, then it is satisfactory. If not, consider incorporating them to enhance your travel experience.\n",
-      "\n",
-      "--------------------------------------------------------------------------------\n",
-      "primary_assistant (to group_chat_manager):\n",
-      "\n",
-      "Based on the suggestions from the local and language assistants, here is the complete two-day travel itinerary for Maui, Hawaii:\n",
-      "\n",
-      "**Day 1: Exploring the Natural Beauty of Maui**\n",
-      "\n",
-      "- **Morning:**\n",
-      "  - Experience the sunrise at Haleakalā National Park (make a reservation in advance).\n",
-      "  - Enjoy a short hike in the park to see the volcanic landscapes.\n",
-      "\n",
-      "- **Afternoon:**\n",
-      "  - Have lunch in Paia and enjoy Hawaiian specialties.\n",
-      "  - Visit Ho'okipa Beach Park for surfing or to watch the surfers.\n",
-      "\n",
-      "- **Evening:**\n",
-      "  - Explore Lahaina and shop along Front Street.\n",
-      "  - Attend a traditional Hawaiian luau for dinner with music and dance.\n",
-      "\n",
-      "**Day 2: Cultural and Relaxation Experience**\n",
-      "\n",
-      "- **Morning:**\n",
-      "  - Visit Iao Valley State Park to see the Iao Needle.\n",
-      "  - Take a tram tour at Maui Tropical Plantation and taste fresh tropical fruits.\n",
-      "\n",
-      "- **Afternoon:**\n",
-      "  - Relax at Ka'anapali Beach or Wailea Beach and go snorkeling.\n",
-      "  - Optionally, visit a local farm or coffee plantation.\n",
-      "\n",
-      "- **Evening:**\n",
-      "  - Enjoy a sunset dinner cruise with entertainment.\n",
-      "\n",
-      "**Language and Communication Tips:**\n",
-      "\n",
-      "- Learn basic Hawaiian phrases such as \"Aloha\" (Hello/Goodbye) and \"Mahalo\" (Thank you).\n",
-      "- Use translation apps for any unfamiliar Hawaiian words or phrases.\n",
-      "- Educate yourself about Hawaiian culture and customs to communicate respectfully.\n",
-      "- Ask locals for help if you're unsure about pronunciation or meaning.\n",
-      "- Be patient and respectful in all interactions, honoring local culture and language.\n",
-      "\n",
-      "**Additional Travel Tips:**\n",
-      "\n",
-      "- Book accommodations and a car rental in advance.\n",
-      "- Check for any travel restrictions or requirements.\n",
-      "- Support local economy and conservation efforts.\n",
-      "- Be mindful of the environment and cultural sites.\n",
-      "\n",
-      "This itinerary provides a balanced mix of activities that showcase Maui's natural beauty, culture, and opportunities for relaxation. Remember to be respectful of the local environment and culture, and enjoy your two-day adventure in Maui, Hawaii.\n",
-      "\n",
-      "TERMINATE\n",
-      "\n",
-      "--------------------------------------------------------------------------------\n"
-     ]
-    }
-   ],
-   "source": [
-    "# load an agent specification in JSON\n",
-    "agent_spec = json.load(open(\"groupchat_spec.json\"))\n",
-    "\n",
-    "# Creat a An AutoGen Workflow Configuration from the agent specification\n",
-    "agent_work_flow_config = AgentWorkFlowConfig(**agent_spec)\n",
-    "\n",
-<<<<<<< HEAD
-    "# # Create a Workflow from the configuration\n",
-    "agent_work_flow = AutoGenWorkFlowManager(agent_work_flow_config)\n",
-    "\n",
-    "# # Run the workflow on a task\n",
-    "task_query = \"What is the height of the Eiffel Tower?. Dont write code, just respond to the question.\"\n",
-    "agent_work_flow.run(message=task_query)"
-=======
-    "# Create a Workflow from the configuration\n",
-    "group_agent_work_flow = AutoGenWorkFlowManager(agent_work_flow_config)\n",
-    "\n",
-    "# Run the workflow on a task\n",
-    "task_query = \"plan a two day trip to Maui hawaii\"\n",
-    "group_agent_work_flow.run(message=task_query)"
-   ]
-  },
-  {
-   "cell_type": "code",
-   "execution_count": 6,
-   "metadata": {},
-   "outputs": [
-    {
-     "name": "stdout",
-     "output_type": "stream",
-     "text": [
-      "4 agent messages were involved in the conversation\n"
-     ]
-    },
-    {
-     "data": {
-      "text/plain": [
-       "[{'recipient': 'local_assistant',\n",
-       "  'sender': 'group_chat_manager',\n",
-       "  'message': {'content': 'plan a two day trip to Maui hawaii',\n",
-       "   'name': 'userproxy',\n",
-       "   'role': 'user'},\n",
-       "  'timestamp': '2024-01-02T21:38:42.433093'},\n",
-       " {'recipient': 'language_assistant',\n",
-       "  'sender': 'group_chat_manager',\n",
-       "  'message': {'content': \"To plan a two-day trip to Maui, Hawaii, we'll need to consider a variety of activities that allow you to experience the island's natural beauty, culture, and cuisine. Here's a suggested itinerary:\\n\\n**Day 1: Exploring the Natural Beauty of Maui**\\n\\n- **Morning:**\\n  - Start your day with a sunrise visit to Haleakalā National Park. Witnessing the sunrise from the summit of Haleakalā is a breathtaking experience. Remember to make a reservation in advance as it's required for sunrise viewing.\\n  - After the sunrise, take a short hike in the park to explore the unique volcanic landscapes.\\n\\n- **Afternoon:**\\n  - Head to the town of Paia for lunch. Paia is known for its laid-back atmosphere and has several local restaurants where you can try Hawaiian specialties.\\n  - Visit Ho'okipa Beach Park to watch windsurfers and surfers, or if you're adventurous, take a surf lesson.\\n\\n- **Evening:**\\n  - Drive to Lahaina, a historic whaling village, and stroll along Front Street. Here you can shop for local crafts and art.\\n  - Have dinner at a traditional Hawaiian luau, where you can enjoy local food, music, and dance.\\n\\n**Day 2: Cultural and Relaxation Experience**\\n\\n- **Morning:**\\n  - Visit Iao Valley State Park to see the Iao Needle and learn about the historical significance of this area to Hawaiian culture.\\n  - Explore the Maui Tropical Plantation and take a tram tour to learn about the island's agriculture and taste some fresh tropical fruits.\\n\\n- **Afternoon:**\\n  - Relax at one of Maui's beautiful beaches, such as Ka'anapali Beach or Wailea Beach. Take the opportunity to snorkel and see the vibrant marine life.\\n  - Consider a visit to a local farm or a coffee plantation to learn more about the local produce.\\n\\n- **Evening:**\\n  - Enjoy a sunset dinner cruise off the coast of Maui for a memorable end to your trip. This is a great way to see the island from a different perspective and often includes entertainment.\\n\\nRemember to book accommodations in advance, rent a car for easier travel around the island, and check for any travel restrictions or requirements. Also, be respectful of the local environment and culture, and try to participate in activities that support the local economy and conservation efforts.\\n\\nThis plan includes a mix of natural, cultural, and relaxation activities that should give you a well-rounded experience of Maui in two days. If you have specific interests or preferences, the itinerary can be adjusted accordingly.\",\n",
-       "   'name': 'local_assistant',\n",
-       "   'role': 'user'},\n",
-       "  'timestamp': '2024-01-02T21:39:33.989518'},\n",
-       " {'recipient': 'primary_assistant',\n",
-       "  'sender': 'group_chat_manager',\n",
-       "  'message': {'content': \"Regarding language or communication challenges, Hawaii is a part of the United States, so the primary language spoken is English. However, the Hawaiian language is also an official language of the state, and you will likely encounter Hawaiian words and place names during your visit.\\n\\nHere are some tips to address potential language or communication challenges in Maui:\\n\\n1. **Learn Basic Hawaiian Phrases**: While not necessary, learning a few basic Hawaiian phrases can be a sign of respect for the local culture. For example:\\n   - Aloha - Hello/Goodbye\\n   - Mahalo - Thank you\\n   - 'Aina - Land\\n   - Kai - Sea\\n\\n2. **Use Translation Apps**: If you come across Hawaiian words or phrases that you don't understand, you can use translation apps on your smartphone to help you understand their meanings.\\n\\n3. **Cultural Understanding**: Take some time to learn about Hawaiian culture and customs before your trip. This will help you communicate more effectively and respectfully with locals.\\n\\n4. **Ask for Help**: If you're unsure about pronunciation or meaning, don't hesitate to ask locals. People in Hawaii are generally friendly and willing to help.\\n\\n5. **Be Patient and Respectful**: Always be patient and respectful in your interactions. Remember that you are a guest in Hawaii, and showing respect for the local culture and language is important.\\n\\nYour travel plan should include these language tips to ensure smooth communication during your trip. If your plan already includes these tips, then it is satisfactory. If not, consider incorporating them to enhance your travel experience.\",\n",
-       "   'name': 'language_assistant',\n",
-       "   'role': 'user'},\n",
-       "  'timestamp': '2024-01-02T21:39:58.874159'},\n",
-       " {'recipient': 'primary_assistant',\n",
-       "  'sender': 'group_chat_manager',\n",
-       "  'message': {'content': 'Based on the suggestions from the local and language assistants, here is the complete two-day travel itinerary for Maui, Hawaii:\\n\\n**Day 1: Exploring the Natural Beauty of Maui**\\n\\n- **Morning:**\\n  - Experience the sunrise at Haleakalā National Park (make a reservation in advance).\\n  - Enjoy a short hike in the park to see the volcanic landscapes.\\n\\n- **Afternoon:**\\n  - Have lunch in Paia and enjoy Hawaiian specialties.\\n  - Visit Ho\\'okipa Beach Park for surfing or to watch the surfers.\\n\\n- **Evening:**\\n  - Explore Lahaina and shop along Front Street.\\n  - Attend a traditional Hawaiian luau for dinner with music and dance.\\n\\n**Day 2: Cultural and Relaxation Experience**\\n\\n- **Morning:**\\n  - Visit Iao Valley State Park to see the Iao Needle.\\n  - Take a tram tour at Maui Tropical Plantation and taste fresh tropical fruits.\\n\\n- **Afternoon:**\\n  - Relax at Ka\\'anapali Beach or Wailea Beach and go snorkeling.\\n  - Optionally, visit a local farm or coffee plantation.\\n\\n- **Evening:**\\n  - Enjoy a sunset dinner cruise with entertainment.\\n\\n**Language and Communication Tips:**\\n\\n- Learn basic Hawaiian phrases such as \"Aloha\" (Hello/Goodbye) and \"Mahalo\" (Thank you).\\n- Use translation apps for any unfamiliar Hawaiian words or phrases.\\n- Educate yourself about Hawaiian culture and customs to communicate respectfully.\\n- Ask locals for help if you\\'re unsure about pronunciation or meaning.\\n- Be patient and respectful in all interactions, honoring local culture and language.\\n\\n**Additional Travel Tips:**\\n\\n- Book accommodations and a car rental in advance.\\n- Check for any travel restrictions or requirements.\\n- Support local economy and conservation efforts.\\n- Be mindful of the environment and cultural sites.\\n\\nThis itinerary provides a balanced mix of activities that showcase Maui\\'s natural beauty, culture, and opportunities for relaxation. Remember to be respectful of the local environment and culture, and enjoy your two-day adventure in Maui, Hawaii.\\n\\nTERMINATE',\n",
-       "   'role': 'assistant'},\n",
-       "  'timestamp': '2024-01-02T21:40:30.240153'}]"
-      ]
-     },
-     "execution_count": 6,
-     "metadata": {},
-     "output_type": "execute_result"
-    }
-   ],
-   "source": [
-    "print(len(group_agent_work_flow.agent_history), \"agent messages were involved in the conversation\")\n",
-    "group_agent_work_flow.agent_history"
->>>>>>> 36080799
-   ]
-  },
-  {
-   "cell_type": "markdown",
-   "metadata": {},
-   "source": []
-  },
-  {
-   "cell_type": "code",
-   "execution_count": 2,
-   "metadata": {},
-   "outputs": [
-    {
-     "data": {
-      "text/plain": [
-       "[{'recipient': 'primary_assistant',\n",
-       "  'sender': 'userproxy',\n",
-       "  'message': {'content': 'What is the height of the Eiffel Tower?. Dont write code, just respond to the question.',\n",
-       "   'role': 'user'},\n",
-       "  'timestamp': '2024-01-02T21:38:35.131849'},\n",
-       " {'recipient': 'userproxy',\n",
-       "  'sender': 'primary_assistant',\n",
-       "  'message': {'content': 'The Eiffel Tower is approximately 300 meters tall, not including antennas. With antennas, it reaches a height of about 330 meters. TERMINATE',\n",
-       "   'role': 'user'},\n",
-       "  'timestamp': '2024-01-02T21:38:35.136795'}]"
-      ]
-     },
-     "execution_count": 2,
-     "metadata": {},
-     "output_type": "execute_result"
-    }
-   ],
-   "source": [
-    "agent_work_flow.agent_history"
-   ]
-  },
-  {
-   "cell_type": "markdown",
-   "metadata": {},
-   "source": [
-    "## Group Chat Agent"
-   ]
-  },
-  {
-   "cell_type": "code",
-   "execution_count": 5,
-   "metadata": {},
-   "outputs": [
-    {
-     "name": "stdout",
-     "output_type": "stream",
-     "text": [
-      "userproxy (to group_chat_manager):\n",
-      "\n",
-      "plan a two day trip to Maui hawaii\n",
-      "\n",
-      "--------------------------------------------------------------------------------\n",
-      "local_assistant (to group_chat_manager):\n",
-      "\n",
-      "To plan a two-day trip to Maui, Hawaii, we'll need to consider a variety of activities that allow you to experience the island's natural beauty, culture, and cuisine. Here's a suggested itinerary:\n",
-      "\n",
-      "**Day 1: Exploring the Natural Beauty of Maui**\n",
-      "\n",
-      "- **Morning:**\n",
-      "  - Start your day with a sunrise visit to Haleakalā National Park. Witnessing the sunrise from the summit of Haleakalā is a breathtaking experience. Remember to make a reservation in advance as it's required for sunrise viewing.\n",
-      "  - After the sunrise, take a short hike in the park to explore the unique volcanic landscapes.\n",
-      "\n",
-      "- **Afternoon:**\n",
-      "  - Head to the town of Paia for lunch. Paia is known for its laid-back atmosphere and has several local restaurants where you can try Hawaiian specialties.\n",
-      "  - Visit Ho'okipa Beach Park to watch windsurfers and surfers, or if you're adventurous, take a surf lesson.\n",
-      "\n",
-      "- **Evening:**\n",
-      "  - Drive to Lahaina, a historic whaling village, and stroll along Front Street. Here you can shop for local crafts and art.\n",
-      "  - Have dinner at a traditional Hawaiian luau, where you can enjoy local food, music, and dance.\n",
-      "\n",
-      "**Day 2: Cultural and Relaxation Experience**\n",
-      "\n",
-      "- **Morning:**\n",
-      "  - Visit Iao Valley State Park to see the Iao Needle and learn about the historical significance of this area to Hawaiian culture.\n",
-      "  - Explore the Maui Tropical Plantation and take a tram tour to learn about the island's agriculture and taste some fresh tropical fruits.\n",
-      "\n",
-      "- **Afternoon:**\n",
-      "  - Relax at one of Maui's beautiful beaches, such as Ka'anapali Beach or Wailea Beach. Take the opportunity to snorkel and see the vibrant marine life.\n",
-      "  - Consider a visit to a local farm or a coffee plantation to learn more about the local produce.\n",
-      "\n",
-      "- **Evening:**\n",
-      "  - Enjoy a sunset dinner cruise off the coast of Maui for a memorable end to your trip. This is a great way to see the island from a different perspective and often includes entertainment.\n",
-      "\n",
-      "Remember to book accommodations in advance, rent a car for easier travel around the island, and check for any travel restrictions or requirements. Also, be respectful of the local environment and culture, and try to participate in activities that support the local economy and conservation efforts.\n",
-      "\n",
-      "This plan includes a mix of natural, cultural, and relaxation activities that should give you a well-rounded experience of Maui in two days. If you have specific interests or preferences, the itinerary can be adjusted accordingly.\n",
-      "\n",
-      "--------------------------------------------------------------------------------\n",
-      "language_assistant (to group_chat_manager):\n",
-      "\n",
-      "Regarding language or communication challenges, Hawaii is a part of the United States, so the primary language spoken is English. However, the Hawaiian language is also an official language of the state, and you will likely encounter Hawaiian words and place names during your visit.\n",
-      "\n",
-      "Here are some tips to address potential language or communication challenges in Maui:\n",
-      "\n",
-      "1. **Learn Basic Hawaiian Phrases**: While not necessary, learning a few basic Hawaiian phrases can be a sign of respect for the local culture. For example:\n",
-      "   - Aloha - Hello/Goodbye\n",
-      "   - Mahalo - Thank you\n",
-      "   - 'Aina - Land\n",
-      "   - Kai - Sea\n",
-      "\n",
-      "2. **Use Translation Apps**: If you come across Hawaiian words or phrases that you don't understand, you can use translation apps on your smartphone to help you understand their meanings.\n",
-      "\n",
-      "3. **Cultural Understanding**: Take some time to learn about Hawaiian culture and customs before your trip. This will help you communicate more effectively and respectfully with locals.\n",
-      "\n",
-      "4. **Ask for Help**: If you're unsure about pronunciation or meaning, don't hesitate to ask locals. People in Hawaii are generally friendly and willing to help.\n",
-      "\n",
-      "5. **Be Patient and Respectful**: Always be patient and respectful in your interactions. Remember that you are a guest in Hawaii, and showing respect for the local culture and language is important.\n",
-      "\n",
-      "Your travel plan should include these language tips to ensure smooth communication during your trip. If your plan already includes these tips, then it is satisfactory. If not, consider incorporating them to enhance your travel experience.\n",
-      "\n",
-      "--------------------------------------------------------------------------------\n",
-      "primary_assistant (to group_chat_manager):\n",
-      "\n",
-      "Based on the suggestions from the local and language assistants, here is the complete two-day travel itinerary for Maui, Hawaii:\n",
-      "\n",
-      "**Day 1: Exploring the Natural Beauty of Maui**\n",
-      "\n",
-      "- **Morning:**\n",
-      "  - Experience the sunrise at Haleakalā National Park (make a reservation in advance).\n",
-      "  - Enjoy a short hike in the park to see the volcanic landscapes.\n",
-      "\n",
-      "- **Afternoon:**\n",
-      "  - Have lunch in Paia and enjoy Hawaiian specialties.\n",
-      "  - Visit Ho'okipa Beach Park for surfing or to watch the surfers.\n",
-      "\n",
-      "- **Evening:**\n",
-      "  - Explore Lahaina and shop along Front Street.\n",
-      "  - Attend a traditional Hawaiian luau for dinner with music and dance.\n",
-      "\n",
-      "**Day 2: Cultural and Relaxation Experience**\n",
-      "\n",
-      "- **Morning:**\n",
-      "  - Visit Iao Valley State Park to see the Iao Needle.\n",
-      "  - Take a tram tour at Maui Tropical Plantation and taste fresh tropical fruits.\n",
-      "\n",
-      "- **Afternoon:**\n",
-      "  - Relax at Ka'anapali Beach or Wailea Beach and go snorkeling.\n",
-      "  - Optionally, visit a local farm or coffee plantation.\n",
-      "\n",
-      "- **Evening:**\n",
-      "  - Enjoy a sunset dinner cruise with entertainment.\n",
-      "\n",
-      "**Language and Communication Tips:**\n",
-      "\n",
-      "- Learn basic Hawaiian phrases such as \"Aloha\" (Hello/Goodbye) and \"Mahalo\" (Thank you).\n",
-      "- Use translation apps for any unfamiliar Hawaiian words or phrases.\n",
-      "- Educate yourself about Hawaiian culture and customs to communicate respectfully.\n",
-      "- Ask locals for help if you're unsure about pronunciation or meaning.\n",
-      "- Be patient and respectful in all interactions, honoring local culture and language.\n",
-      "\n",
-      "**Additional Travel Tips:**\n",
-      "\n",
-      "- Book accommodations and a car rental in advance.\n",
-      "- Check for any travel restrictions or requirements.\n",
-      "- Support local economy and conservation efforts.\n",
-      "- Be mindful of the environment and cultural sites.\n",
-      "\n",
-      "This itinerary provides a balanced mix of activities that showcase Maui's natural beauty, culture, and opportunities for relaxation. Remember to be respectful of the local environment and culture, and enjoy your two-day adventure in Maui, Hawaii.\n",
-      "\n",
-      "TERMINATE\n",
-      "\n",
-      "--------------------------------------------------------------------------------\n"
-     ]
-    }
-   ],
-   "source": [
-    "# load an agent specification in JSON\n",
-    "agent_spec = json.load(open(\"groupchat_spec.json\"))\n",
-    "\n",
-    "# Creat a An AutoGen Workflow Configuration from the agent specification\n",
-    "agent_work_flow_config = AgentWorkFlowConfig(**agent_spec)\n",
-    "\n",
-    "# Create a Workflow from the configuration\n",
-    "group_agent_work_flow = AutoGenWorkFlowManager(agent_work_flow_config)\n",
-    "\n",
-    "# Run the workflow on a task\n",
-    "task_query = \"plan a two day trip to Maui hawaii\"\n",
-    "group_agent_work_flow.run(message=task_query)"
-   ]
-  },
-  {
-   "cell_type": "code",
-   "execution_count": 6,
-   "metadata": {},
-   "outputs": [
-    {
-     "name": "stdout",
-     "output_type": "stream",
-     "text": [
-      "4 agent messages were involved in the conversation\n"
-     ]
-    },
-    {
-     "data": {
-      "text/plain": [
-       "[{'recipient': 'local_assistant',\n",
-       "  'sender': 'group_chat_manager',\n",
-       "  'message': {'content': 'plan a two day trip to Maui hawaii',\n",
-       "   'name': 'userproxy',\n",
-       "   'role': 'user'},\n",
-       "  'timestamp': '2024-01-02T21:38:42.433093'},\n",
-       " {'recipient': 'language_assistant',\n",
-       "  'sender': 'group_chat_manager',\n",
-       "  'message': {'content': \"To plan a two-day trip to Maui, Hawaii, we'll need to consider a variety of activities that allow you to experience the island's natural beauty, culture, and cuisine. Here's a suggested itinerary:\\n\\n**Day 1: Exploring the Natural Beauty of Maui**\\n\\n- **Morning:**\\n  - Start your day with a sunrise visit to Haleakalā National Park. Witnessing the sunrise from the summit of Haleakalā is a breathtaking experience. Remember to make a reservation in advance as it's required for sunrise viewing.\\n  - After the sunrise, take a short hike in the park to explore the unique volcanic landscapes.\\n\\n- **Afternoon:**\\n  - Head to the town of Paia for lunch. Paia is known for its laid-back atmosphere and has several local restaurants where you can try Hawaiian specialties.\\n  - Visit Ho'okipa Beach Park to watch windsurfers and surfers, or if you're adventurous, take a surf lesson.\\n\\n- **Evening:**\\n  - Drive to Lahaina, a historic whaling village, and stroll along Front Street. Here you can shop for local crafts and art.\\n  - Have dinner at a traditional Hawaiian luau, where you can enjoy local food, music, and dance.\\n\\n**Day 2: Cultural and Relaxation Experience**\\n\\n- **Morning:**\\n  - Visit Iao Valley State Park to see the Iao Needle and learn about the historical significance of this area to Hawaiian culture.\\n  - Explore the Maui Tropical Plantation and take a tram tour to learn about the island's agriculture and taste some fresh tropical fruits.\\n\\n- **Afternoon:**\\n  - Relax at one of Maui's beautiful beaches, such as Ka'anapali Beach or Wailea Beach. Take the opportunity to snorkel and see the vibrant marine life.\\n  - Consider a visit to a local farm or a coffee plantation to learn more about the local produce.\\n\\n- **Evening:**\\n  - Enjoy a sunset dinner cruise off the coast of Maui for a memorable end to your trip. This is a great way to see the island from a different perspective and often includes entertainment.\\n\\nRemember to book accommodations in advance, rent a car for easier travel around the island, and check for any travel restrictions or requirements. Also, be respectful of the local environment and culture, and try to participate in activities that support the local economy and conservation efforts.\\n\\nThis plan includes a mix of natural, cultural, and relaxation activities that should give you a well-rounded experience of Maui in two days. If you have specific interests or preferences, the itinerary can be adjusted accordingly.\",\n",
-       "   'name': 'local_assistant',\n",
-       "   'role': 'user'},\n",
-       "  'timestamp': '2024-01-02T21:39:33.989518'},\n",
-       " {'recipient': 'primary_assistant',\n",
-       "  'sender': 'group_chat_manager',\n",
-       "  'message': {'content': \"Regarding language or communication challenges, Hawaii is a part of the United States, so the primary language spoken is English. However, the Hawaiian language is also an official language of the state, and you will likely encounter Hawaiian words and place names during your visit.\\n\\nHere are some tips to address potential language or communication challenges in Maui:\\n\\n1. **Learn Basic Hawaiian Phrases**: While not necessary, learning a few basic Hawaiian phrases can be a sign of respect for the local culture. For example:\\n   - Aloha - Hello/Goodbye\\n   - Mahalo - Thank you\\n   - 'Aina - Land\\n   - Kai - Sea\\n\\n2. **Use Translation Apps**: If you come across Hawaiian words or phrases that you don't understand, you can use translation apps on your smartphone to help you understand their meanings.\\n\\n3. **Cultural Understanding**: Take some time to learn about Hawaiian culture and customs before your trip. This will help you communicate more effectively and respectfully with locals.\\n\\n4. **Ask for Help**: If you're unsure about pronunciation or meaning, don't hesitate to ask locals. People in Hawaii are generally friendly and willing to help.\\n\\n5. **Be Patient and Respectful**: Always be patient and respectful in your interactions. Remember that you are a guest in Hawaii, and showing respect for the local culture and language is important.\\n\\nYour travel plan should include these language tips to ensure smooth communication during your trip. If your plan already includes these tips, then it is satisfactory. If not, consider incorporating them to enhance your travel experience.\",\n",
-       "   'name': 'language_assistant',\n",
-       "   'role': 'user'},\n",
-       "  'timestamp': '2024-01-02T21:39:58.874159'},\n",
-       " {'recipient': 'primary_assistant',\n",
-       "  'sender': 'group_chat_manager',\n",
-       "  'message': {'content': 'Based on the suggestions from the local and language assistants, here is the complete two-day travel itinerary for Maui, Hawaii:\\n\\n**Day 1: Exploring the Natural Beauty of Maui**\\n\\n- **Morning:**\\n  - Experience the sunrise at Haleakalā National Park (make a reservation in advance).\\n  - Enjoy a short hike in the park to see the volcanic landscapes.\\n\\n- **Afternoon:**\\n  - Have lunch in Paia and enjoy Hawaiian specialties.\\n  - Visit Ho\\'okipa Beach Park for surfing or to watch the surfers.\\n\\n- **Evening:**\\n  - Explore Lahaina and shop along Front Street.\\n  - Attend a traditional Hawaiian luau for dinner with music and dance.\\n\\n**Day 2: Cultural and Relaxation Experience**\\n\\n- **Morning:**\\n  - Visit Iao Valley State Park to see the Iao Needle.\\n  - Take a tram tour at Maui Tropical Plantation and taste fresh tropical fruits.\\n\\n- **Afternoon:**\\n  - Relax at Ka\\'anapali Beach or Wailea Beach and go snorkeling.\\n  - Optionally, visit a local farm or coffee plantation.\\n\\n- **Evening:**\\n  - Enjoy a sunset dinner cruise with entertainment.\\n\\n**Language and Communication Tips:**\\n\\n- Learn basic Hawaiian phrases such as \"Aloha\" (Hello/Goodbye) and \"Mahalo\" (Thank you).\\n- Use translation apps for any unfamiliar Hawaiian words or phrases.\\n- Educate yourself about Hawaiian culture and customs to communicate respectfully.\\n- Ask locals for help if you\\'re unsure about pronunciation or meaning.\\n- Be patient and respectful in all interactions, honoring local culture and language.\\n\\n**Additional Travel Tips:**\\n\\n- Book accommodations and a car rental in advance.\\n- Check for any travel restrictions or requirements.\\n- Support local economy and conservation efforts.\\n- Be mindful of the environment and cultural sites.\\n\\nThis itinerary provides a balanced mix of activities that showcase Maui\\'s natural beauty, culture, and opportunities for relaxation. Remember to be respectful of the local environment and culture, and enjoy your two-day adventure in Maui, Hawaii.\\n\\nTERMINATE',\n",
-       "   'role': 'assistant'},\n",
-       "  'timestamp': '2024-01-02T21:40:30.240153'}]"
-      ]
-     },
-     "execution_count": 6,
-     "metadata": {},
-     "output_type": "execute_result"
-    }
-   ],
-   "source": [
-    "print(len(group_agent_work_flow.agent_history), \"agent messages were involved in the conversation\")\n",
-    "group_agent_work_flow.agent_history"
-   ]
-  },
-  {
-   "cell_type": "markdown",
-   "metadata": {},
-   "source": []
-  },
-  {
-   "cell_type": "code",
-   "execution_count": null,
-   "metadata": {},
-   "outputs": [],
-   "source": []
-  }
- ],
- "metadata": {
-  "kernelspec": {
-   "display_name": "coral",
-   "language": "python",
-   "name": "python3"
-  },
-  "language_info": {
-   "codemirror_mode": {
-    "name": "ipython",
-    "version": 3
-   },
-   "file_extension": ".py",
-   "mimetype": "text/x-python",
-   "name": "python",
-   "nbconvert_exporter": "python",
-   "pygments_lexer": "ipython3",
-   "version": "3.11.4"
-  }
- },
- "nbformat": 4,
- "nbformat_minor": 2
+  "nbformat": 4,
+  "nbformat_minor": 2
 }