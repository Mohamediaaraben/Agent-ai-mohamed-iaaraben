.docusaurus/
node_modules/
# Project
/.vs
.vscode

# Log files
*.log

# Python virtualenv
.venv*

# Byte-compiled / optimized / DLL files
__pycache__/
*.py[cod]
*$py.class

# C extensions
*.so

# Distribution / packaging
.Python
build/
develop-eggs/
dist/
downloads/
eggs/
.eggs/
lib/
lib64/
parts/
sdist/
var/
wheels/
share/python-wheels/
*.egg-info/
.installed.cfg
*.egg
MANIFEST

# PyInstaller
#  Usually these files are written by a python script from a template
#  before PyInstaller builds the exe, so as to inject date/other infos into it.
*.manifest
*.spec

# Installer logs
pip-log.txt
pip-delete-this-directory.txt

# Unit test / coverage reports
htmlcov/
.tox/
.nox/
.coverage
.coverage.*
.cache
nosetests.xml
coverage.xml
*.cover
*.py,cover
.hypothesis/
.pytest_cache/
cover/

# Translations
*.mo
*.pot

# Django stuff:
*.log
local_settings.py
db.sqlite3
db.sqlite3-journal

# Flask stuff:
instance/
.webassets-cache

# Scrapy stuff:
.scrapy

# Sphinx documentation
docs/_build/

# PyBuilder
.pybuilder/
target/

# Jupyter Notebook
.ipynb_checkpoints

# IPython
profile_default/
ipython_config.py

# pyenv
#   For a library or package, you might want to ignore these files since the code is
#   intended to run in multiple environments; otherwise, check them in:
# .python-version

# pipenv
#   According to pypa/pipenv#598, it is recommended to include Pipfile.lock in version control.
#   However, in case of collaboration, if having platform-specific dependencies or dependencies
#   having no cross-platform support, pipenv may install dependencies that don't work, or not
#   install all needed dependencies.
#Pipfile.lock

# PEP 582; used by e.g. github.com/David-OConnor/pyflow
__pypackages__/

# Celery stuff
celerybeat-schedule
celerybeat.pid

# SageMath parsed files
*.sage.py

# Environments
.env
.venv
env/
venv/
ENV/
env.bak/
venv.bak/

# Spyder project settings
.spyderproject
.spyproject

# Rope project settings
.ropeproject

# mkdocs documentation
/site

# mypy
.mypy_cache/
.dmypy.json
dmypy.json

# Pyre type checker
.pyre/

# pytype static type analyzer
.pytype/

# Cython debug symbols
cython_debug/

logs

.idea/*
.DS_Store

output/
*.pkl

# local config files
*.config.local
OAI_CONFIG_LIST
key_openai.txt
key_aoai.txt
base_aoai.txt
wolfram.txt

# DB on disk for TeachableAgent
tmp/
test/my_tmp/*

# Storage for the AgentEval output
test/test_files/agenteval-in-out/out/

<<<<<<< HEAD
# local cache or coding foler
local_cache/
coding/
=======
# Files created by tests
*tmp_code_*
test/agentchat/test_agent_scripts/*
>>>>>>> c80df8ac
<|MERGE_RESOLUTION|>--- conflicted
+++ resolved
@@ -172,12 +172,10 @@
 # Storage for the AgentEval output
 test/test_files/agenteval-in-out/out/
 
-<<<<<<< HEAD
 # local cache or coding foler
 local_cache/
 coding/
-=======
+
 # Files created by tests
 *tmp_code_*
-test/agentchat/test_agent_scripts/*
->>>>>>> c80df8ac
+test/agentchat/test_agent_scripts/*