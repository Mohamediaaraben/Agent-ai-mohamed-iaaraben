.docusaurus/
node_modules/
# Project
/.vs
.vscode

# Log files
*.log

# Python virtualenv
.venv

# Byte-compiled / optimized / DLL files
__pycache__/
*.py[cod]
*$py.class

# C extensions
*.so

# Distribution / packaging
.Python
build/
develop-eggs/
dist/
downloads/
eggs/
.eggs/
lib/
lib64/
parts/
sdist/
var/
wheels/
share/python-wheels/
*.egg-info/
.installed.cfg
*.egg
MANIFEST

# PyInstaller
#  Usually these files are written by a python script from a template
#  before PyInstaller builds the exe, so as to inject date/other infos into it.
*.manifest
*.spec

# Installer logs
pip-log.txt
pip-delete-this-directory.txt

# Unit test / coverage reports
htmlcov/
.tox/
.nox/
.coverage
.coverage.*
.cache
nosetests.xml
coverage.xml
*.cover
*.py,cover
.hypothesis/
.pytest_cache/
cover/

# Translations
*.mo
*.pot

# Django stuff:
*.log
local_settings.py
db.sqlite3
db.sqlite3-journal

# Flask stuff:
instance/
.webassets-cache

# Scrapy stuff:
.scrapy

# Sphinx documentation
docs/_build/

# PyBuilder
.pybuilder/
target/

# Jupyter Notebook
.ipynb_checkpoints

# IPython
profile_default/
ipython_config.py

# pyenv
#   For a library or package, you might want to ignore these files since the code is
#   intended to run in multiple environments; otherwise, check them in:
# .python-version

# pipenv
#   According to pypa/pipenv#598, it is recommended to include Pipfile.lock in version control.
#   However, in case of collaboration, if having platform-specific dependencies or dependencies
#   having no cross-platform support, pipenv may install dependencies that don't work, or not
#   install all needed dependencies.
#Pipfile.lock

# PEP 582; used by e.g. github.com/David-OConnor/pyflow
__pypackages__/

# Celery stuff
celerybeat-schedule
celerybeat.pid

# SageMath parsed files
*.sage.py

# Environments
.env
.venv
env/
venv/
ENV/
env.bak/
venv.bak/

# Spyder project settings
.spyderproject
.spyproject

# Rope project settings
.ropeproject

# mkdocs documentation
/site

# mypy
.mypy_cache/
.dmypy.json
dmypy.json

# Pyre type checker
.pyre/

# pytype static type analyzer
.pytype/

# Cython debug symbols
cython_debug/

logs

.idea/*
.DS_Store

output/
*.pkl

# local config files
*.config.local
OAI_CONFIG_LIST
key_openai.txt
key_aoai.txt
base_aoai.txt
wolfram.txt

# DB on disk for TeachableAgent
tmp/
<<<<<<< HEAD

# logs
gpt_log
debug_gui.py
=======
test/my_tmp/*

# Storage for the AgentEval output
test/test_files/agenteval-in-out/out/
>>>>>>> 8ea63775
<|MERGE_RESOLUTION|>--- conflicted
+++ resolved
@@ -167,14 +167,7 @@
 
 # DB on disk for TeachableAgent
 tmp/
-<<<<<<< HEAD
-
-# logs
-gpt_log
-debug_gui.py
-=======
 test/my_tmp/*
 
 # Storage for the AgentEval output
-test/test_files/agenteval-in-out/out/
->>>>>>> 8ea63775
+test/test_files/agenteval-in-out/out/