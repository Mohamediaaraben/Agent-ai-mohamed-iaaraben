--- conflicted
+++ resolved
@@ -26,52 +26,12 @@
     )
 
 
-<<<<<<< HEAD
-class LocalCommandlineCodeExecutor(BaseModel):
-    """(Experimental) A code executor class that executes code through a local command line
-    environment.
-
-    **This will execute LLM generated code on the local machine.**
-
-    Each code block is saved as a file and executed in a separate process in
-    the working directory, and a unique file is generated and saved in the
-    working directory for each code block.
-    The code blocks are executed in the order they are received.
-    Command line code is sanitized using regular expression match against a list of dangerous commands in order to prevent self-destructive
-    commands from being executed which may potentially affect the users environment.
-    Currently the only supported languages is Python and shell scripts.
-    For Python code, use the language "python" for the code block.
-    For shell scripts, use the language "bash", "shell", or "sh" for the code
-    block.
-
-    Args:
-        timeout (int): The timeout for code execution. Default is 60.
-        work_dir (str): The working directory for the code execution. If None,
-            a default working directory will be used. The default working
-            directory is the current directory ".".
-    """
-
-    timeout: int = Field(default=60, ge=1, description="The timeout for code execution.")
-    work_dir: str = Field(default=".", description="The working directory for the code execution.")
-=======
 class LocalCommandLineCodeExecutor(CodeExecutor):
-    DEFAULT_SYSTEM_MESSAGE_UPDATE: ClassVar[
-        str
-    ] = """
-You have been given coding capability to solve tasks using Python code.
-In the following cases, suggest python code (in a python coding block) or shell script (in a sh coding block) for the user to execute.
-    1. When you need to collect info, use the code to output the info you need, for example, browse or search the web, download/read a file, print the content of a webpage or a file, get the current date/time, check the operating system. After sufficient info is printed and the task is ready to be solved based on your language skill, you can solve the task by yourself.
-    2. When you need to perform some task with code, use the code to perform the task and output the result. Finish the task smartly.
-Solve the task step by step if you need to. If a plan is not provided, explain your plan first. Be clear which step uses code, and which step uses your language skill.
-When using code, you must indicate the script type in the code block. The user cannot provide any other feedback or perform any other action beyond executing the code you suggest. The user can't modify your code. So do not suggest incomplete code which requires users to modify. Don't use a code block if it's not intended to be executed by the user.
-If you want the user to save the code in a file before executing it, put # filename: <filename> inside the code block as the first line. Don't include multiple code blocks in one response. Do not ask users to copy and paste the result. Instead, use 'print' function for the output when relevant. Check the execution result returned by the user.
-"""
 
     def __init__(
         self,
         timeout: int = 60,
         work_dir: Union[Path, str] = Path("."),
-        system_message_update: str = DEFAULT_SYSTEM_MESSAGE_UPDATE,
     ):
         """(Experimental) A code executor class that executes code through a local command line
         environment.
@@ -94,10 +54,6 @@
             work_dir (str): The working directory for the code execution. If None,
                 a default working directory will be used. The default working
                 directory is the current directory ".".
-            system_message_update (str): The system message update for agent that
-            produces code to run on this executor.
-            Default is `LocalCommandLineCodeExecutor.DEFAULT_SYSTEM_MESSAGE_UPDATE`.
-
         """
 
         if timeout < 1:
@@ -111,29 +67,6 @@
 
         self._timeout = timeout
         self._work_dir: Path = work_dir
-        self._system_message_update = system_message_update
-
-    class UserCapability:
-        """An AgentCapability class that gives agent ability use a command line
-        code executor via a system message update. This capability can be added
-        to an agent using the `add_to_agent` method."""
-
-        def __init__(self, system_message_update: str) -> None:
-            self.system_message_update = system_message_update
-
-        def add_to_agent(self, agent: LLMAgent) -> None:
-            """Add this capability to an agent by updating the agent's system
-            message."""
-            agent.update_system_message(agent.system_message + self.system_message_update)
->>>>>>> 78a5a6b2
-
-    @property
-<<<<<<< HEAD
-=======
-    def user_capability(self) -> "LocalCommandLineCodeExecutor.UserCapability":
-        """Export a user capability for this executor that can be added to
-        an agent that produces code to be executed by this executor."""
-        return LocalCommandLineCodeExecutor.UserCapability(self._system_message_update)
 
     @property
     def timeout(self) -> int:
@@ -146,7 +79,6 @@
         return self._work_dir
 
     @property
->>>>>>> 78a5a6b2
     def code_extractor(self) -> CodeExtractor:
         """(Experimental) Export a code extractor that can be used by an agent."""
         return MarkdownCodeExtractor()
