--- conflicted
+++ resolved
@@ -1,9 +1,5 @@
-<<<<<<< HEAD
 from __future__ import annotations
-from typing import Any, Dict, List, Literal, Mapping, Protocol, TypedDict, Union, runtime_checkable
-=======
-from typing import Any, Dict, List, Optional, Protocol, Union, runtime_checkable
->>>>>>> 8f6590e2
+from typing import Any, List, Literal, Mapping, Optional, Protocol, TypedDict, Union, runtime_checkable
 
 from pydantic import BaseModel, Field
 
@@ -87,7 +83,6 @@
     )
 
 
-<<<<<<< HEAD
 CodeExecutionConfig = TypedDict(
     "CodeExecutionConfig",
     {
@@ -101,12 +96,10 @@
     },
     total=False,
 )
-=======
 class CommandLineCodeResult(CodeResult):
     """(Experimental) A code result class for command line code executor."""
 
     code_file: Optional[str] = Field(
         default=None,
         description="The file that the executed code block was saved to.",
-    )
->>>>>>> 8f6590e2
+    )