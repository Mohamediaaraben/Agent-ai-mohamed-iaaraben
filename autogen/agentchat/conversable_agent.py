--- conflicted
+++ resolved
@@ -675,13 +675,9 @@
         # TODO: line 270, 297, 431 are converting messages to dict. Can be removed after ChatCompletionMessage_to_dict is merged.
         extracted_response = client.extract_text_or_completion_object(response)[0]
         if not isinstance(extracted_response, str):
-<<<<<<< HEAD
-            extracted_response = extracted_response.model_dump(mode="dict")
+            extracted_response = model_dump(extracted_response)
         if not isinstance(extracted_response, dict):
             extracted_response = {"content": extracted_response}
-=======
-            extracted_response = model_dump(extracted_response)
->>>>>>> 9b7a42fc
         return True, extracted_response
 
     async def a_generate_oai_reply(
