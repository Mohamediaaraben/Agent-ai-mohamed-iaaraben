--- conflicted
+++ resolved
@@ -9,14 +9,10 @@
 from typing import Any, Callable, Dict, List, Literal, Optional, Tuple, Type, TypeVar, Union
 import warnings
 
-<<<<<<< HEAD
 from ..coding.base import CodeExecutor
 from ..coding.factory import CodeExecutorFactory
 
-from .. import OpenAIWrapper, ModelClient
-=======
 from ..oai.client import OpenAIWrapper, ModelClient
->>>>>>> 3e33a2c4
 from ..cache.cache import Cache
 from ..code_utils import (
     UNKNOWN,
