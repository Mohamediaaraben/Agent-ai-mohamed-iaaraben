--- conflicted
+++ resolved
@@ -764,21 +764,10 @@
         If `clear_history` is True, the chat history with the recipient agent will be cleared.
         `a_generate_init_message` is called to generate the initial message for the agent.
 
-<<<<<<< HEAD
         Args: Please refer to `initiate_chat`.
 
         Returns:
             Dict: a chat summary.
-=======
-        Args:
-            recipient: the recipient agent.
-            clear_history (bool): whether to clear the chat history with the agent.
-            silent (bool or None): (Experimental) whether to print the messages for this conversation.
-            cache (Cache or None): the cache client to be used for this conversation.
-            **context: any context information.
-                "message" needs to be provided if the `a_generate_init_message` method is not overridden.
-                          Otherwise, input() will be called to get the initial message.
->>>>>>> 26daa180
         """
         self._prepare_chat(recipient, clear_history)
         for agent in [self, recipient]:
