--- conflicted
+++ resolved
@@ -307,10 +307,7 @@
     data = {
         "ids": [[result.id for result in sublist] for sublist in results],
         "documents": [[result.document for result in sublist] for sublist in results],
-<<<<<<< HEAD
         "distances": [[result.score for result in sublist] for sublist in results],
-=======
         "metadatas": [[result.metadata for result in sublist] for sublist in results],
->>>>>>> 5a96dc2c
     }
     return data