from typing import Callable, Dict, Literal, Optional, Union

from .conversable_agent import ConversableAgent
<<<<<<< HEAD
from ..telemetry import log_new_agent
=======
from autogen.runtime_logging import logging_enabled, log_new_agent
>>>>>>> d677b47c


class AssistantAgent(ConversableAgent):
    """(In preview) Assistant agent, designed to solve a task with LLM.

    AssistantAgent is a subclass of ConversableAgent configured with a default system message.
    The default system message is designed to solve a task with LLM,
    including suggesting python code blocks and debugging.
    `human_input_mode` is default to "NEVER"
    and `code_execution_config` is default to False.
    This agent doesn't execute code by default, and expects the user to execute the code.
    """

    DEFAULT_SYSTEM_MESSAGE = """You are a helpful AI assistant.
Solve tasks using your coding and language skills.
In the following cases, suggest python code (in a python coding block) or shell script (in a sh coding block) for the user to execute.
    1. When you need to collect info, use the code to output the info you need, for example, browse or search the web, download/read a file, print the content of a webpage or a file, get the current date/time, check the operating system. After sufficient info is printed and the task is ready to be solved based on your language skill, you can solve the task by yourself.
    2. When you need to perform some task with code, use the code to perform the task and output the result. Finish the task smartly.
Solve the task step by step if you need to. If a plan is not provided, explain your plan first. Be clear which step uses code, and which step uses your language skill.
When using code, you must indicate the script type in the code block. The user cannot provide any other feedback or perform any other action beyond executing the code you suggest. The user can't modify your code. So do not suggest incomplete code which requires users to modify. Don't use a code block if it's not intended to be executed by the user.
If you want the user to save the code in a file before executing it, put # filename: <filename> inside the code block as the first line. Don't include multiple code blocks in one response. Do not ask users to copy and paste the result. Instead, use 'print' function for the output when relevant. Check the execution result returned by the user.
If the result indicates there is an error, fix the error and output the code again. Suggest the full code instead of partial code or code changes. If the error can't be fixed or if the task is not solved even after the code is executed successfully, analyze the problem, revisit your assumption, collect additional info you need, and think of a different approach to try.
When you find an answer, verify the answer carefully. Include verifiable evidence in your response if possible.
Reply "TERMINATE" in the end when everything is done.
    """

    DEFAULT_DESCRIPTION = "A helpful and general-purpose AI assistant that has strong language skills, Python skills, and Linux command line skills."

    def __init__(
        self,
        name: str,
        system_message: Optional[str] = DEFAULT_SYSTEM_MESSAGE,
        llm_config: Optional[Union[Dict, Literal[False]]] = None,
        is_termination_msg: Optional[Callable[[Dict], bool]] = None,
        max_consecutive_auto_reply: Optional[int] = None,
        human_input_mode: Optional[str] = "NEVER",
        description: Optional[str] = None,
        **kwargs,
    ):
        """
        Args:
            name (str): agent name.
            system_message (str): system message for the ChatCompletion inference.
                Please override this attribute if you want to reprogram the agent.
            llm_config (dict or False or None): llm inference configuration.
                Please refer to [OpenAIWrapper.create](/docs/reference/oai/client#create)
                for available options.
            is_termination_msg (function): a function that takes a message in the form of a dictionary
                and returns a boolean value indicating if this received message is a termination message.
                The dict can contain the following keys: "content", "role", "name", "function_call".
            max_consecutive_auto_reply (int): the maximum number of consecutive auto replies.
                default to None (no limit provided, class attribute MAX_CONSECUTIVE_AUTO_REPLY will be used as the limit in this case).
                The limit only plays a role when human_input_mode is not "ALWAYS".
            **kwargs (dict): Please refer to other kwargs in
                [ConversableAgent](conversable_agent#__init__).
        """
        super().__init__(
            name,
            system_message,
            is_termination_msg,
            max_consecutive_auto_reply,
            human_input_mode,
            llm_config=llm_config,
            description=description,
            **kwargs,
        )
<<<<<<< HEAD
        log_new_agent(self, locals())
=======
        if logging_enabled():
            log_new_agent(self, locals())
>>>>>>> d677b47c

        # Update the provided description if None, and we are using the default system_message,
        # then use the default description.
        if description is None:
            if system_message == self.DEFAULT_SYSTEM_MESSAGE:
                self.description = self.DEFAULT_DESCRIPTION<|MERGE_RESOLUTION|>--- conflicted
+++ resolved
@@ -1,11 +1,7 @@
 from typing import Callable, Dict, Literal, Optional, Union
 
 from .conversable_agent import ConversableAgent
-<<<<<<< HEAD
-from ..telemetry import log_new_agent
-=======
 from autogen.runtime_logging import logging_enabled, log_new_agent
->>>>>>> d677b47c
 
 
 class AssistantAgent(ConversableAgent):
@@ -72,12 +68,8 @@
             description=description,
             **kwargs,
         )
-<<<<<<< HEAD
-        log_new_agent(self, locals())
-=======
         if logging_enabled():
             log_new_agent(self, locals())
->>>>>>> d677b47c
 
         # Update the provided description if None, and we are using the default system_message,
         # then use the default description.
