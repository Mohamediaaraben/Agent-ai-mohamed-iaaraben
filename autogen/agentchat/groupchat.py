import logging
import random
<<<<<<< HEAD
import json
=======
import re
import sys
>>>>>>> 31c16643
from dataclasses import dataclass
from typing import Dict, List, Optional, Union

from ..code_utils import content_str
from .agent import Agent
from .conversable_agent import ConversableAgent

logger = logging.getLogger(__name__)


@dataclass
class GroupChat:
    """(In preview) A group chat class that contains the following data fields:
    - agents: a list of participating agents.
    - messages: a list of messages in the group chat.
    - max_round: the maximum number of rounds.
    - admin_name: the name of the admin agent if there is one. Default is "Admin".
        KeyBoardInterrupt will make the admin agent take over.
    - func_call_filter: whether to enforce function call filter. Default is True.
        When set to True and when a message is a function call suggestion,
        the next speaker will be chosen from an agent which contains the corresponding function name
        in its `function_map`.
    - speaker_selection_method: the method for selecting the next speaker. Default is "auto".
        Could be any of the following (case insensitive), will raise ValueError if not recognized:
        - "auto": the next speaker is selected automatically by LLM.
        - "manual": the next speaker is selected manually by user input.
        - "random": the next speaker is selected randomly.
        - "round_robin": the next speaker is selected in a round robin fashion, i.e., iterating in the same order as provided in `agents`.
    - allow_repeat_speaker: whether to allow the same speaker to speak consecutively. Default is True.
    """

    agents: List[Agent]
    messages: List[Dict]
    max_round: int = 10
    admin_name: str = "Admin"
    func_call_filter: bool = True
    speaker_selection_method: str = "auto"
    allow_repeat_speaker: bool = True

    _VALID_SPEAKER_SELECTION_METHODS = ["auto", "manual", "random", "round_robin"]

    @property
    def agent_names(self) -> List[str]:
        """Return the names of the agents in the group chat."""
        return [agent.name for agent in self.agents]

    def reset(self):
        """Reset the group chat."""
        self.messages.clear()

    def append(self, message: Dict):
        """Append a message to the group chat.
        We cast the content to str here so that it can be managed by text-based
        model.
        """
        message["content"] = content_str(message["content"])
        self.messages.append(message)

    def agent_by_name(self, name: str) -> Agent:
        """Returns the agent with a given name."""
        return self.agents[self.agent_names.index(name)]

    def next_agent(self, agent: Agent, agents: List[Agent]) -> Agent:
        """Return the next agent in the list."""
        if agents == self.agents:
            return agents[(self.agent_names.index(agent.name) + 1) % len(agents)]
        else:
            offset = self.agent_names.index(agent.name) + 1
            for i in range(len(self.agents)):
                if self.agents[(offset + i) % len(self.agents)] in agents:
                    return self.agents[(offset + i) % len(self.agents)]

<<<<<<< HEAD
    def select_speaker_msg(self, agents: List[Agent]):
        """Return the system message for selecting the next speaker. This is always the *first* message in the context."""
=======
    def select_speaker_msg(self, agents: List[Agent]) -> str:
        """Return the message for selecting the next speaker."""
>>>>>>> 31c16643
        return f"""You are in a role play game. The following roles are available:
{self._participant_roles(agents)}.

Read the following conversation.
Then select the next role from {[agent.name for agent in agents]} to play. Only return the role."""

<<<<<<< HEAD
    def select_speaker_prompt(self, agents: List[Agent]):
        """Return the floating system prompt selecting the next speaker. This is always the *last* message in the context."""
        return f"Read the above conversation. Then select the next role from {[agent.name for agent in agents]} to play. Only return the role."

    def manual_select_speaker(self, agents: List[Agent]) -> Agent:
=======
    def manual_select_speaker(self, agents: List[Agent]) -> Union[Agent, None]:
>>>>>>> 31c16643
        """Manually select the next speaker."""

        print("Please select the next speaker from the following list:")
        _n_agents = len(agents)
        for i in range(_n_agents):
            print(f"{i+1}: {agents[i].name}")
        try_count = 0
        # Assume the user will enter a valid number within 3 tries, otherwise use auto selection to avoid blocking.
        while try_count <= 3:
            try_count += 1
            if try_count >= 3:
                print(f"You have tried {try_count} times. The next speaker will be selected automatically.")
                break
            try:
                i = input("Enter the number of the next speaker (enter nothing or `q` to use auto selection): ")
                if i == "" or i == "q":
                    break
                i = int(i)
                if i > 0 and i <= _n_agents:
                    return agents[i - 1]
                else:
                    raise ValueError
            except ValueError:
                print(f"Invalid input. Please enter a number between 1 and {_n_agents}.")
        return None

    def select_speaker(self, last_speaker: Agent, selector: ConversableAgent):
        """Select the next speaker."""
        if self.speaker_selection_method.lower() not in self._VALID_SPEAKER_SELECTION_METHODS:
            raise ValueError(
                f"GroupChat speaker_selection_method is set to '{self.speaker_selection_method}'. "
                f"It should be one of {self._VALID_SPEAKER_SELECTION_METHODS} (case insensitive). "
            )

        agents = self.agents
        n_agents = len(agents)
        # Warn if GroupChat is underpopulated
        if n_agents < 2:
            raise ValueError(
                f"GroupChat is underpopulated with {n_agents} agents. "
                "Please add more agents to the GroupChat or use direct communication instead."
            )
        elif n_agents == 2 and self.speaker_selection_method.lower() != "round_robin" and self.allow_repeat_speaker:
            logger.warning(
                f"GroupChat is underpopulated with {n_agents} agents. "
                "It is recommended to set speaker_selection_method to 'round_robin' or allow_repeat_speaker to False."
                "Or, use direct communication instead."
            )

        if self.func_call_filter and self.messages and "function_call" in self.messages[-1]:
            # find agents with the right function_map which contains the function name
            agents = [
                agent for agent in self.agents if agent.can_execute_function(self.messages[-1]["function_call"]["name"])
            ]
            if len(agents) == 1:
                # only one agent can execute the function
                return agents[0]
            elif not agents:
                # find all the agents with function_map
                agents = [agent for agent in self.agents if agent.function_map]
                if len(agents) == 1:
                    return agents[0]
                elif not agents:
                    raise ValueError(
                        f"No agent can execute the function {self.messages[-1]['name']}. "
                        "Please check the function_map of the agents."
                    )

        # remove the last speaker from the list to avoid selecting the same speaker if allow_repeat_speaker is False
        agents = agents if self.allow_repeat_speaker else [agent for agent in agents if agent != last_speaker]

        if self.speaker_selection_method.lower() == "manual":
            selected_agent = self.manual_select_speaker(agents)
            if selected_agent:
                return selected_agent
        elif self.speaker_selection_method.lower() == "round_robin":
            return self.next_agent(last_speaker, agents)
        elif self.speaker_selection_method.lower() == "random":
            return random.choice(agents)

        # auto speaker selection
        selector.update_system_message(self.select_speaker_msg(agents))
        context = self.messages + [{"role": "system", "content": self.select_speaker_prompt(agents)}]
        final, name = selector.generate_oai_reply(context)

        if not final:
            # the LLM client is None, thus no reply is generated. Use round robin instead.
            return self.next_agent(last_speaker, agents)

        # If exactly one agent is mentioned, use it. Otherwise, leave the OAI response unmodified
        mentions = self._mentioned_agents(name, agents)
        if len(mentions) == 1:
            name = next(iter(mentions))
        else:
            logger.warning(
                f"GroupChat select_speaker failed to resolve the next speaker's name. This is because the speaker selection OAI call returned:\n{name}"
            )

        # Return the result
        try:
            return self.agent_by_name(name)
        except ValueError:
            return self.next_agent(last_speaker, agents)

    def _participant_roles(self, agents: List[Agent] = None) -> str:
        # Default to all agents registered
        if agents is None:
            agents = self.agents

        roles = []
        for agent in agents:
<<<<<<< HEAD
            if agent.description.strip() == "":
=======
            if content_str(agent.system_message).strip() == "":
>>>>>>> 31c16643
                logger.warning(
                    f"The agent '{agent.name}' has an empty description, and may not work well with GroupChat."
                )
            roles.append(f"{agent.name}: {agent.description}".strip())
        return "\n".join(roles)

    def _mentioned_agents(self, message_content: Union[str, List], agents: List[Agent]) -> Dict:
        """Counts the number of times each agent is mentioned in the provided message content.

        Args:
            message_content (Union[str, List]): The content of the message, either as a single string or a list of strings.
            agents (List[Agent]): A list of Agent objects, each having a 'name' attribute to be searched in the message content.

        Returns:
            Dict: a counter for mentioned agents.
        """
        # Cast message content to str
        message_content = content_str(message_content)

        mentions = dict()
        for agent in agents:
            regex = (
                r"(?<=\W)" + re.escape(agent.name) + r"(?=\W)"
            )  # Finds agent mentions, taking word boundaries into account
            count = len(re.findall(regex, f" {message_content} "))  # Pad the message to help with matching
            if count > 0:
                mentions[agent.name] = count
        return mentions


class GroupChatManager(ConversableAgent):
    """(In preview) A chat manager agent that can manage a group chat of multiple agents."""

    def __init__(
        self,
        groupchat: GroupChat,
        name: Optional[str] = "chat_manager",
        # unlimited consecutive auto reply by default
        max_consecutive_auto_reply: Optional[int] = sys.maxsize,
        human_input_mode: Optional[str] = "NEVER",
        system_message: Optional[Union[str, List]] = "Group chat manager.",
        **kwargs,
    ):
        super().__init__(
            name=name,
            max_consecutive_auto_reply=max_consecutive_auto_reply,
            human_input_mode=human_input_mode,
            system_message=system_message,
            **kwargs,
        )
        # Order of register_reply is important.
        # Allow sync chat if initiated using initiate_chat
        self.register_reply(Agent, GroupChatManager.run_chat, config=groupchat, reset_config=GroupChat.reset)
        # Allow async chat if initiated using a_initiate_chat
        self.register_reply(Agent, GroupChatManager.a_run_chat, config=groupchat, reset_config=GroupChat.reset)

    def run_chat(
        self,
        messages: Optional[List[Dict]] = None,
        sender: Optional[Agent] = None,
        config: Optional[GroupChat] = None,
    ) -> Union[str, Dict, None]:
        """Run a group chat."""
        if messages is None:
            messages = self._oai_messages[sender]
        message = messages[-1]
        speaker = sender
        groupchat = config
        for i in range(groupchat.max_round):
            # set the name to speaker's name if the role is not function
            if message["role"] != "function":
                message["name"] = speaker.name

            groupchat.append(message)

            if self._is_termination_msg(message):
                # The conversation is over
                break
            # broadcast the message to all agents except the speaker
            for agent in groupchat.agents:
                if agent != speaker:
                    self.send(message, agent, request_reply=False, silent=True)
            if i == groupchat.max_round - 1:
                # the last round
                break
            try:
                # select the next speaker
                speaker = groupchat.select_speaker(speaker, self)
                # let the speaker speak
                reply = speaker.generate_reply(sender=self)
            except KeyboardInterrupt:
                # let the admin agent speak if interrupted
                if groupchat.admin_name in groupchat.agent_names:
                    # admin agent is one of the participants
                    speaker = groupchat.agent_by_name(groupchat.admin_name)
                    reply = speaker.generate_reply(sender=self)
                else:
                    # admin agent is not found in the participants
                    raise
            if reply is None:
                break
            # The speaker sends the message without requesting a reply
            speaker.send(reply, self, request_reply=False)
            message = self.last_message(speaker)
        return True, None

    async def a_run_chat(
        self,
        messages: Optional[List[Dict]] = None,
        sender: Optional[Agent] = None,
        config: Optional[GroupChat] = None,
    ):
        """Run a group chat asynchronously."""
        if messages is None:
            messages = self._oai_messages[sender]
        message = messages[-1]
        speaker = sender
        groupchat = config
        for i in range(groupchat.max_round):
            # set the name to speaker's name if the role is not function
            if message["role"] != "function":
                message["name"] = speaker.name

            groupchat.append(message)

            if self._is_termination_msg(message):
                # The conversation is over
                break

            # broadcast the message to all agents except the speaker
            for agent in groupchat.agents:
                if agent != speaker:
                    await self.a_send(message, agent, request_reply=False, silent=True)
            if i == groupchat.max_round - 1:
                # the last round
                break
            try:
                # select the next speaker
                speaker = groupchat.select_speaker(speaker, self)
                # let the speaker speak
                reply = await speaker.a_generate_reply(sender=self)
            except KeyboardInterrupt:
                # let the admin agent speak if interrupted
                if groupchat.admin_name in groupchat.agent_names:
                    # admin agent is one of the participants
                    speaker = groupchat.agent_by_name(groupchat.admin_name)
                    reply = await speaker.a_generate_reply(sender=self)
                else:
                    # admin agent is not found in the participants
                    raise
            if reply is None:
                break
            # The speaker sends the message without requesting a reply
            await speaker.a_send(reply, self, request_reply=False)
            message = self.last_message(speaker)
        return True, None<|MERGE_RESOLUTION|>--- conflicted
+++ resolved
@@ -1,11 +1,7 @@
 import logging
 import random
-<<<<<<< HEAD
-import json
-=======
 import re
 import sys
->>>>>>> 31c16643
 from dataclasses import dataclass
 from typing import Dict, List, Optional, Union
 
@@ -78,28 +74,19 @@
                 if self.agents[(offset + i) % len(self.agents)] in agents:
                     return self.agents[(offset + i) % len(self.agents)]
 
-<<<<<<< HEAD
-    def select_speaker_msg(self, agents: List[Agent]):
+    def select_speaker_msg(self, agents: List[Agent]) -> str:
         """Return the system message for selecting the next speaker. This is always the *first* message in the context."""
-=======
-    def select_speaker_msg(self, agents: List[Agent]) -> str:
-        """Return the message for selecting the next speaker."""
->>>>>>> 31c16643
         return f"""You are in a role play game. The following roles are available:
 {self._participant_roles(agents)}.
 
 Read the following conversation.
 Then select the next role from {[agent.name for agent in agents]} to play. Only return the role."""
 
-<<<<<<< HEAD
     def select_speaker_prompt(self, agents: List[Agent]):
         """Return the floating system prompt selecting the next speaker. This is always the *last* message in the context."""
         return f"Read the above conversation. Then select the next role from {[agent.name for agent in agents]} to play. Only return the role."
 
-    def manual_select_speaker(self, agents: List[Agent]) -> Agent:
-=======
     def manual_select_speaker(self, agents: List[Agent]) -> Union[Agent, None]:
->>>>>>> 31c16643
         """Manually select the next speaker."""
 
         print("Please select the next speaker from the following list:")
@@ -211,11 +198,7 @@
 
         roles = []
         for agent in agents:
-<<<<<<< HEAD
             if agent.description.strip() == "":
-=======
-            if content_str(agent.system_message).strip() == "":
->>>>>>> 31c16643
                 logger.warning(
                     f"The agent '{agent.name}' has an empty description, and may not work well with GroupChat."
                 )
