from __future__ import annotations

import os
import sys
from typing import Any, List, Optional, Dict, Callable, Tuple, Union
import logging
import inspect
from flaml.automl.logger import logger_formatter

from pydantic import BaseModel

from autogen.oai import completion

from autogen.oai.openai_utils import get_key, OAI_PRICE1K
from autogen.token_count_utils import count_token
from autogen._pydantic import model_dump

TOOL_ENABLED = False
try:
    import openai
except ImportError:
    ERROR: Optional[ImportError] = ImportError("Please install openai>=1 and diskcache to use autogen.OpenAIWrapper.")
    OpenAI = object
else:
    # raises exception if openai>=1 is installed and something is wrong with imports
    from openai import OpenAI, APIError, __version__ as OPENAIVERSION
    from openai.resources import Completions
    from openai.types.chat import ChatCompletion
    from openai.types.chat.chat_completion import ChatCompletionMessage, Choice  # type: ignore [attr-defined]
    from openai.types.chat.chat_completion_chunk import (
        ChoiceDeltaToolCall,
        ChoiceDeltaToolCallFunction,
        ChoiceDeltaFunctionCall,
    )
    from openai.types.completion import Completion
    from openai.types.completion_usage import CompletionUsage
    import diskcache

    if openai.__version__ >= "1.1.0":
        TOOL_ENABLED = True
    ERROR = None

logger = logging.getLogger(__name__)
if not logger.handlers:
    # Add the console handler.
    _ch = logging.StreamHandler(stream=sys.stdout)
    _ch.setFormatter(logger_formatter)
    logger.addHandler(_ch)


class OpenAIWrapper:
    """A wrapper class for openai client."""

    cache_path_root: str = ".cache"
    extra_kwargs = {"cache_seed", "filter_func", "allow_format_str_template", "context", "api_version"}
    openai_kwargs = set(inspect.getfullargspec(OpenAI.__init__).kwonlyargs)
    total_usage_summary: Optional[Dict[str, Any]] = None
    actual_usage_summary: Optional[Dict[str, Any]] = None

    def __init__(self, *, config_list: Optional[List[Dict[str, Any]]] = None, **base_config: Any):
        """
        Args:
            config_list: a list of config dicts to override the base_config.
                They can contain additional kwargs as allowed in the [create](/docs/reference/oai/client#create) method. E.g.,

        ```python
        config_list=[
            {
                "model": "gpt-4",
                "api_key": os.environ.get("AZURE_OPENAI_API_KEY"),
                "api_type": "azure",
                "base_url": os.environ.get("AZURE_OPENAI_API_BASE"),
                "api_version": "2023-03-15-preview",
            },
            {
                "model": "gpt-3.5-turbo",
                "api_key": os.environ.get("OPENAI_API_KEY"),
                "api_type": "open_ai",
                "base_url": "https://api.openai.com/v1",
            },
            {
                "model": "llama-7B",
                "base_url": "http://127.0.0.1:8080",
                "api_type": "open_ai",
            }
        ]
        ```

            base_config: base config. It can contain both keyword arguments for openai client
                and additional kwargs.
        """
        openai_config, extra_kwargs = self._separate_openai_config(base_config)
        if type(config_list) is list and len(config_list) == 0:
            logger.warning("openai client was provided with an empty config_list, which may not be intended.")
        if config_list:
            config_list = [config.copy() for config in config_list]  # make a copy before modifying
            self._clients: List[OpenAI] = [
                self._client(config, openai_config) for config in config_list
            ]  # could modify the config
            self._config_list = [
                {**extra_kwargs, **{k: v for k, v in config.items() if k not in self.openai_kwargs}}
                for config in config_list
            ]
        else:
            self._clients = [self._client(extra_kwargs, openai_config)]
            self._config_list = [extra_kwargs]

    def _process_for_azure(
        self, config: Dict[str, Any], extra_kwargs: Dict[str, Any], segment: str = "default"
    ) -> None:
        # deal with api_version
        query_segment = f"{segment}_query"
        headers_segment = f"{segment}_headers"
        api_version = extra_kwargs.get("api_version")
        if api_version is not None and query_segment not in config:
            config[query_segment] = {"api-version": api_version}
            if segment == "default":
                # remove the api_version from extra_kwargs
                extra_kwargs.pop("api_version")
        if segment == "extra":
            return
        # deal with api_type
        api_type = extra_kwargs.get("api_type")
        if api_type is not None and api_type.startswith("azure") and headers_segment not in config:
            api_key = config.get("api_key", os.environ.get("AZURE_OPENAI_API_KEY"))
            config[headers_segment] = {"api-key": api_key}
            # remove the api_type from extra_kwargs
            extra_kwargs.pop("api_type")
            # deal with model
            model = extra_kwargs.get("model")
            if model is None:
                return
            if "gpt-3.5" in model:
                # hack for azure gpt-3.5
                extra_kwargs["model"] = model = model.replace("gpt-3.5", "gpt-35")
            base_url = config.get("base_url")
            if base_url is None:
                raise ValueError("to use azure openai api, base_url must be specified.")
            suffix = f"/openai/deployments/{model}"
            if not base_url.endswith(suffix):
                config["base_url"] += suffix[1:] if base_url.endswith("/") else suffix

    def _separate_openai_config(self, config: Dict[str, Any]) -> Tuple[Dict[str, Any], Dict[str, Any]]:
        """Separate the config into openai_config and extra_kwargs."""
        openai_config = {k: v for k, v in config.items() if k in self.openai_kwargs}
        extra_kwargs = {k: v for k, v in config.items() if k not in self.openai_kwargs}
        self._process_for_azure(openai_config, extra_kwargs)
        return openai_config, extra_kwargs

    def _separate_create_config(self, config: Dict[str, Any]) -> Tuple[Dict[str, Any], Dict[str, Any]]:
        """Separate the config into create_config and extra_kwargs."""
        create_config = {k: v for k, v in config.items() if k not in self.extra_kwargs}
        extra_kwargs = {k: v for k, v in config.items() if k in self.extra_kwargs}
        return create_config, extra_kwargs

    def _client(self, config: Dict[str, Any], openai_config: Dict[str, Any]) -> OpenAI:
        """Create a client with the given config to override openai_config,
        after removing extra kwargs.
        """
        openai_config = {**openai_config, **{k: v for k, v in config.items() if k in self.openai_kwargs}}
        self._process_for_azure(openai_config, config)
        client = OpenAI(**openai_config)
        return client

    @classmethod
    def instantiate(
        cls,
        template: Optional[Union[str, Callable[[Dict[str, Any]], str]]],
        context: Optional[Dict[str, Any]] = None,
        allow_format_str_template: Optional[bool] = False,
    ) -> Optional[str]:
        if not context or template is None:
            return template  # type: ignore [return-value]
        if isinstance(template, str):
            return template.format(**context) if allow_format_str_template else template
        return template(context)

    def _construct_create_params(self, create_config: Dict[str, Any], extra_kwargs: Dict[str, Any]) -> Dict[str, Any]:
        """Prime the create_config with additional_kwargs."""
        # Validate the config
        prompt: Optional[str] = create_config.get("prompt")
        messages: Optional[List[Dict[str, Any]]] = create_config.get("messages")
        if (prompt is None) == (messages is None):
            raise ValueError("Either prompt or messages should be in create config but not both.")
        context = extra_kwargs.get("context")
        if context is None:
            # No need to instantiate if no context is provided.
            return create_config
        # Instantiate the prompt or messages
        allow_format_str_template = extra_kwargs.get("allow_format_str_template", False)
        # Make a copy of the config
        params = create_config.copy()
        if prompt is not None:
            # Instantiate the prompt
            params["prompt"] = self.instantiate(prompt, context, allow_format_str_template)
        elif context:
            # Instantiate the messages
            params["messages"] = [
                {
                    **m,
                    "content": self.instantiate(m["content"], context, allow_format_str_template),
                }
                if m.get("content")
                else m
                for m in messages  # type: ignore [union-attr]
            ]
        return params

    def create(self, **config: Any) -> ChatCompletion:
        """Make a completion for a given config using openai's clients.
        Besides the kwargs allowed in openai's client, we allow the following additional kwargs.
        The config in each client will be overridden by the config.

        Args:
            - context (Dict | None): The context to instantiate the prompt or messages. Default to None.
                It needs to contain keys that are used by the prompt template or the filter function.
                E.g., `prompt="Complete the following sentence: {prefix}, context={"prefix": "Today I feel"}`.
                The actual prompt will be:
                "Complete the following sentence: Today I feel".
                More examples can be found at [templating](/docs/Use-Cases/enhanced_inference#templating).
            - `cache_seed` (int | None) for the cache. Default to 41.
                An integer cache_seed is useful when implementing "controlled randomness" for the completion.
                None for no caching.
            - filter_func (Callable | None): A function that takes in the context and the response
                and returns a boolean to indicate whether the response is valid. E.g.,

        ```python
        def yes_or_no_filter(context, response):
            return context.get("yes_or_no_choice", False) is False or any(
                text in ["Yes.", "No."] for text in client.extract_text_or_completion_object(response)
            )
        ```

            - allow_format_str_template (bool | None): Whether to allow format string template in the config. Default to false.
            - api_version (str | None): The api version. Default to None. E.g., "2023-08-01-preview".
        """
        if ERROR:
            raise ERROR
        last = len(self._clients) - 1
        for i, client in enumerate(self._clients):
            # merge the input config with the i-th config in the config list
            full_config = {**config, **self._config_list[i]}
            # separate the config into create_config and extra_kwargs
            create_config, extra_kwargs = self._separate_create_config(full_config)
            # process for azure
            self._process_for_azure(create_config, extra_kwargs, "extra")
            # construct the create params
            params = self._construct_create_params(create_config, extra_kwargs)
            # get the cache_seed, filter_func and context
            cache_seed = extra_kwargs.get("cache_seed", 41)
            filter_func = extra_kwargs.get("filter_func")
            context = extra_kwargs.get("context")

            # Try to load the response from cache
            if cache_seed is not None:
                with diskcache.Cache(f"{self.cache_path_root}/{cache_seed}") as cache:
                    # Try to get the response from cache
                    key = get_key(params)
                    response: ChatCompletion = cache.get(key, None)

                    if response is not None:
                        try:
                            response.cost  # type: ignore [attr-defined]
                        except AttributeError:
                            # update attribute if cost is not calculated
                            response.cost = self.cost(response)
                            cache.set(key, response)
                        self._update_usage_summary(response, use_cache=True)
                        # check the filter
                        pass_filter = filter_func is None or filter_func(context=context, response=response)
                        if pass_filter or i == last:
                            # Return the response if it passes the filter or it is the last client
                            response.config_id = i
                            response.pass_filter = pass_filter
                            return response
                        continue  # filter is not passed; try the next config
            try:
                response = self._completions_create(client, params)
            except APIError as err:
                error_code = getattr(err, "code", None)
                if error_code == "content_filter":
                    # raise the error for content_filter
                    raise
                logger.debug(f"config {i} failed", exc_info=True)
                if i == last:
                    raise
            else:
                # add cost calculation before caching no matter filter is passed or not
                response.cost = self.cost(response)
                self._update_usage_summary(response, use_cache=False)
                if cache_seed is not None:
                    # Cache the response
                    with diskcache.Cache(f"{self.cache_path_root}/{cache_seed}") as cache:
                        cache.set(key, response)

                # check the filter
                pass_filter = filter_func is None or filter_func(context=context, response=response)
                if pass_filter or i == last:
                    # Return the response if it passes the filter or it is the last client
                    response.config_id = i
                    response.pass_filter = pass_filter
                    return response
                continue  # filter is not passed; try the next config
        raise RuntimeError("Should not reach here.")

    @staticmethod
    def _update_dict_from_chunk(chunk: BaseModel, d: Dict[str, Any], field: str) -> int:
        """Update the dict from the chunk.

        Reads `chunk.field` and if present updates `d[field]` accordingly.

        Args:
            chunk: The chunk.
            d: The dict to be updated in place.
            field: The field.

        Returns:
            The updated dict.

        """
        completion_tokens = 0
        assert isinstance(d, dict), d
        if hasattr(chunk, field) and getattr(chunk, field) is not None:
            new_value = getattr(chunk, field)
            if isinstance(new_value, list) or isinstance(new_value, dict):
                raise NotImplementedError(
                    f"Field {field} is a list or dict, which is currently not supported. "
                    "Only string and numbers are supported."
                )
            if field not in d:
                d[field] = ""
            if isinstance(new_value, str):
                d[field] += getattr(chunk, field)
            else:
                d[field] = new_value
            completion_tokens = 1

        return completion_tokens

    @staticmethod
    def _update_function_call_from_chunk(
        function_call_chunk: Union[ChoiceDeltaToolCallFunction, ChoiceDeltaFunctionCall],
        full_function_call: Optional[Dict[str, Any]],
        completion_tokens: int,
    ) -> Tuple[Dict[str, Any], int]:
        """Update the function call from the chunk.

        Args:
            function_call_chunk: The function call chunk.
            full_function_call: The full function call.
            completion_tokens: The number of completion tokens.

        Returns:
            The updated full function call and the updated number of completion tokens.

        """
        # Handle function call
        if function_call_chunk:
            if full_function_call is None:
                full_function_call = {}
            for field in ["name", "arguments"]:
                completion_tokens += OpenAIWrapper._update_dict_from_chunk(
                    function_call_chunk, full_function_call, field
                )

<<<<<<< HEAD
        if full_function_call:
            return full_function_call, completion_tokens
        else:
            raise RuntimeError("Function call is not found, this should not happen.")

    @staticmethod
    def _update_tool_calls_from_chunk(
        tool_calls_chunk: ChoiceDeltaToolCall,
        full_tool_call: Optional[Dict[str, Any]],
        completion_tokens: int,
    ) -> Tuple[Dict[str, Any], int]:
        """Update the tool call from the chunk.

        Args:
            tool_call_chunk: The tool call chunk.
            full_tool_call: The full tool call.
            completion_tokens: The number of completion tokens.

        Returns:
            The updated full tool call and the updated number of completion tokens.

        """
        # future proofing for when tool calls other than function calls are supported
        if tool_calls_chunk.type and tool_calls_chunk.type != "function":
            raise NotImplementedError(
                f"Tool call type {tool_calls_chunk.type} is currently not supported. "
                "Only function calls are supported."
            )

        # Handle tool call
        assert full_tool_call is None or isinstance(full_tool_call, dict), full_tool_call
        if tool_calls_chunk:
            if full_tool_call is None:
                full_tool_call = {}
            for field in ["index", "id", "type"]:
                completion_tokens += OpenAIWrapper._update_dict_from_chunk(tool_calls_chunk, full_tool_call, field)

            if hasattr(tool_calls_chunk, "function") and tool_calls_chunk.function:
                if "function" not in full_tool_call:
                    full_tool_call["function"] = None

                full_tool_call["function"], completion_tokens = OpenAIWrapper._update_function_call_from_chunk(
                    tool_calls_chunk.function, full_tool_call["function"], completion_tokens
                )

        if full_tool_call:
            return full_tool_call, completion_tokens
        else:
            raise RuntimeError("Tool call is not found, this should not happen.")

    def _completions_create(self, client: OpenAI, params: Dict[str, Any]) -> ChatCompletion:
        """Create a completion for a given config using openai's client.

        Args:
            client: The openai client.
            params: The params for the completion.

        Returns:
            The completion.
        """
        completions: Completions = client.chat.completions if "messages" in params else client.completions  # type: ignore [attr-defined]
=======
    def _completions_create(self, client, params):
        completions = client.chat.completions if "messages" in params else client.completions
>>>>>>> 379f1c24
        # If streaming is enabled and has messages, then iterate over the chunks of the response.
        if params.get("stream", False) and "messages" in params:
            response_contents = [""] * params.get("n", 1)
            finish_reasons = [""] * params.get("n", 1)
            completion_tokens = 0

            # Set the terminal text color to green
            print("\033[32m", end="")

            # Prepare for potential function call
<<<<<<< HEAD
            full_function_call: Optional[Dict[str, Any]] = None
            full_tool_calls: Optional[List[Optional[Dict[str, Any]]]] = None

=======
            full_function_call = None
>>>>>>> 379f1c24
            # Send the chat completion request to OpenAI's API and process the response in chunks
            for chunk in completions.create(**params):
                if chunk.choices:
                    for choice in chunk.choices:
                        content = choice.delta.content
<<<<<<< HEAD
                        tool_calls_chunks = choice.delta.tool_calls
                        finish_reasons[choice.index] = choice.finish_reason

                        # todo: remove this after function calls are removed from the API
                        # the code should work regardless of whether function calls are removed or not, but test_chat_functions_stream should fail
                        # begin block
                        function_call_chunk = (
                            choice.delta.function_call if hasattr(choice.delta, "function_call") else None
                        )
                        # Handle function call
                        if function_call_chunk:
                            # Handle function call
                            if function_call_chunk:
                                full_function_call, completion_tokens = self._update_function_call_from_chunk(
                                    function_call_chunk, full_function_call, completion_tokens
                                )
                            if not content:
                                continue
                        # end block

                        # Handle tool calls
                        if tool_calls_chunks:
                            for tool_calls_chunk in tool_calls_chunks:
                                # the current tool call to be reconstructed
                                ix = tool_calls_chunk.index
                                if full_tool_calls is None:
                                    full_tool_calls = []
                                if ix >= len(full_tool_calls):
                                    # in case ix is not sequential
                                    full_tool_calls = full_tool_calls + [None] * (ix - len(full_tool_calls) + 1)

                                full_tool_calls[ix], completion_tokens = self._update_tool_calls_from_chunk(
                                    tool_calls_chunk, full_tool_calls[ix], completion_tokens
                                )
                                if not content:
                                    continue

                        # End handle tool calls
=======
                        function_call_chunk = choice.delta.function_call
                        finish_reasons[choice.index] = choice.finish_reason

                        # Handle function call
                        if function_call_chunk:
                            if hasattr(function_call_chunk, "name") and function_call_chunk.name:
                                if full_function_call is None:
                                    full_function_call = {"name": "", "arguments": ""}
                                full_function_call["name"] += function_call_chunk.name
                                completion_tokens += 1
                            if hasattr(function_call_chunk, "arguments") and function_call_chunk.arguments:
                                full_function_call["arguments"] += function_call_chunk.arguments
                                completion_tokens += 1
                        if choice.finish_reason == "function_call":
                            # Need something here? I don't think so.
                            pass
                        if not content:
                            continue
                        # End handle function call
>>>>>>> 379f1c24

                        # If content is present, print it to the terminal and update response variables
                        if content is not None:
                            print(content, end="", flush=True)
                            response_contents[choice.index] += content
                            completion_tokens += 1
                        else:
                            # print()
                            pass

            # Reset the terminal text color
            print("\033[0m\n")

            # Prepare the final ChatCompletion object based on the accumulated data
            model = chunk.model.replace("gpt-35", "gpt-3.5")  # hack for Azure API
            prompt_tokens = count_token(params["messages"], model)
            response = ChatCompletion(
                id=chunk.id,
                model=chunk.model,
                created=chunk.created,
                object="chat.completion",
                choices=[],
                usage=CompletionUsage(
                    prompt_tokens=prompt_tokens,
                    completion_tokens=completion_tokens,
                    total_tokens=prompt_tokens + completion_tokens,
                ),
            )
            for i in range(len(response_contents)):
                if OPENAIVERSION >= "1.5":  # pragma: no cover
                    # OpenAI versions 1.5.0 and above
                    choice = Choice(
                        index=i,
                        finish_reason=finish_reasons[i],
                        message=ChatCompletionMessage(
<<<<<<< HEAD
                            role="assistant",
                            content=response_contents[i],
                            function_call=full_function_call,
                            tool_calls=full_tool_calls,
=======
                            role="assistant", content=response_contents[i], function_call=full_function_call
>>>>>>> 379f1c24
                        ),
                        logprobs=None,
                    )
                else:
                    # OpenAI versions below 1.5.0
                    choice = Choice(  # type: ignore [call-arg]
                        index=i,
                        finish_reason=finish_reasons[i],
                        message=ChatCompletionMessage(
<<<<<<< HEAD
                            role="assistant",
                            content=response_contents[i],
                            function_call=full_function_call,
                            tool_calls=full_tool_calls,
=======
                            role="assistant", content=response_contents[i], function_call=full_function_call
>>>>>>> 379f1c24
                        ),
                    )

                response.choices.append(choice)
        else:
            # If streaming is not enabled, send a regular chat completion request
            params = params.copy()
            params["stream"] = False
            response = completions.create(**params)

        return response

    def _update_usage_summary(self, response: Union[ChatCompletion, Completion], use_cache: bool) -> None:
        """Update the usage summary.

        Usage is calculated no matter filter is passed or not.
        """
        try:
            usage = response.usage
            assert usage is not None
            usage.prompt_tokens = 0 if usage.prompt_tokens is None else usage.prompt_tokens
            usage.completion_tokens = 0 if usage.completion_tokens is None else usage.completion_tokens
            usage.total_tokens = 0 if usage.total_tokens is None else usage.total_tokens
        except (AttributeError, AssertionError):
            logger.debug("Usage attribute is not found in the response.", exc_info=True)
            return

        def update_usage(usage_summary: Optional[Dict[str, Any]]) -> Dict[str, Any]:
            if usage_summary is None:
                usage_summary = {"total_cost": response.cost}  # type: ignore [union-attr]
            else:
                usage_summary["total_cost"] += response.cost  # type: ignore [union-attr]

            usage_summary[response.model] = {
                "cost": usage_summary.get(response.model, {}).get("cost", 0) + response.cost,  # type: ignore [union-attr]
                "prompt_tokens": usage_summary.get(response.model, {}).get("prompt_tokens", 0) + usage.prompt_tokens,
                "completion_tokens": usage_summary.get(response.model, {}).get("completion_tokens", 0)
                + usage.completion_tokens,
                "total_tokens": usage_summary.get(response.model, {}).get("total_tokens", 0) + usage.total_tokens,
            }
            return usage_summary

        self.total_usage_summary = update_usage(self.total_usage_summary)
        if not use_cache:
            self.actual_usage_summary = update_usage(self.actual_usage_summary)

    def print_usage_summary(self, mode: Union[str, List[str]] = ["actual", "total"]) -> None:
        """Print the usage summary."""

        def print_usage(usage_summary: Optional[Dict[str, Any]], usage_type: str = "total") -> None:
            word_from_type = "including" if usage_type == "total" else "excluding"
            if usage_summary is None:
                print("No actual cost incurred (all completions are using cache).", flush=True)
                return

            print(f"Usage summary {word_from_type} cached usage: ", flush=True)
            print(f"Total cost: {round(usage_summary['total_cost'], 5)}", flush=True)
            for model, counts in usage_summary.items():
                if model == "total_cost":
                    continue  #
                print(
                    f"* Model '{model}': cost: {round(counts['cost'], 5)}, prompt_tokens: {counts['prompt_tokens']}, completion_tokens: {counts['completion_tokens']}, total_tokens: {counts['total_tokens']}",
                    flush=True,
                )

        if self.total_usage_summary is None:
            print('No usage summary. Please call "create" first.', flush=True)
            return

        if isinstance(mode, list):
            if len(mode) == 0 or len(mode) > 2:
                raise ValueError(f'Invalid mode: {mode}, choose from "actual", "total", ["actual", "total"]')
            if "actual" in mode and "total" in mode:
                mode = "both"
            elif "actual" in mode:
                mode = "actual"
            elif "total" in mode:
                mode = "total"

        print("-" * 100, flush=True)
        if mode == "both":
            print_usage(self.actual_usage_summary, "actual")
            print()
            if self.total_usage_summary != self.actual_usage_summary:
                print_usage(self.total_usage_summary, "total")
            else:
                print(
                    "All completions are non-cached: the total cost with cached completions is the same as actual cost.",
                    flush=True,
                )
        elif mode == "total":
            print_usage(self.total_usage_summary, "total")
        elif mode == "actual":
            print_usage(self.actual_usage_summary, "actual")
        else:
            raise ValueError(f'Invalid mode: {mode}, choose from "actual", "total", ["actual", "total"]')
        print("-" * 100, flush=True)

    def clear_usage_summary(self) -> None:
        """Clear the usage summary."""
        self.total_usage_summary = None
        self.actual_usage_summary = None

    def cost(self, response: Union[ChatCompletion, Completion]) -> float:
        """Calculate the cost of the response."""
        model = response.model
        if model not in OAI_PRICE1K:
            # TODO: add logging to warn that the model is not found
            logger.debug(f"Model {model} is not found. The cost will be 0.", exc_info=True)
            return 0

        n_input_tokens = response.usage.prompt_tokens  # type: ignore [union-attr]
        n_output_tokens = response.usage.completion_tokens  # type: ignore [union-attr]
        tmp_price1K = OAI_PRICE1K[model]
        # First value is input token rate, second value is output token rate
        if isinstance(tmp_price1K, tuple):
            return (tmp_price1K[0] * n_input_tokens + tmp_price1K[1] * n_output_tokens) / 1000  # type: ignore [no-any-return]
        return tmp_price1K * (n_input_tokens + n_output_tokens) / 1000  # type: ignore [operator]

    @classmethod
    def extract_text_or_completion_object(
        cls, response: Union[ChatCompletion, Completion]
    ) -> Union[List[str], List[ChatCompletionMessage]]:
        """Extract the text or ChatCompletion objects from a completion or chat response.

        Args:
            response (ChatCompletion | Completion): The response from openai.

        Returns:
            A list of text, or a list of ChatCompletion objects if function_call/tool_calls are present.
        """
        choices = response.choices
        if isinstance(response, Completion):
            return [choice.text for choice in choices]  # type: ignore [union-attr]

        if TOOL_ENABLED:
            return [  # type: ignore [return-value]
                choice.message  # type: ignore [union-attr]
                if choice.message.function_call is not None or choice.message.tool_calls is not None  # type: ignore [union-attr]
                else choice.message.content  # type: ignore [union-attr]
                for choice in choices
            ]
        else:
            return [  # type: ignore [return-value]
                choice.message if choice.message.function_call is not None else choice.message.content  # type: ignore [union-attr]
                for choice in choices
            ]


# TODO: logging<|MERGE_RESOLUTION|>--- conflicted
+++ resolved
@@ -2,36 +2,21 @@
 
 import os
 import sys
-from typing import Any, List, Optional, Dict, Callable, Tuple, Union
+from typing import List, Optional, Dict, Callable, Union
 import logging
 import inspect
 from flaml.automl.logger import logger_formatter
-
-from pydantic import BaseModel
-
-from autogen.oai import completion
+from pydantic import ValidationError
 
 from autogen.oai.openai_utils import get_key, OAI_PRICE1K
 from autogen.token_count_utils import count_token
-from autogen._pydantic import model_dump
 
 TOOL_ENABLED = False
 try:
     import openai
-except ImportError:
-    ERROR: Optional[ImportError] = ImportError("Please install openai>=1 and diskcache to use autogen.OpenAIWrapper.")
-    OpenAI = object
-else:
-    # raises exception if openai>=1 is installed and something is wrong with imports
     from openai import OpenAI, APIError, __version__ as OPENAIVERSION
-    from openai.resources import Completions
     from openai.types.chat import ChatCompletion
-    from openai.types.chat.chat_completion import ChatCompletionMessage, Choice  # type: ignore [attr-defined]
-    from openai.types.chat.chat_completion_chunk import (
-        ChoiceDeltaToolCall,
-        ChoiceDeltaToolCallFunction,
-        ChoiceDeltaFunctionCall,
-    )
+    from openai.types.chat.chat_completion import ChatCompletionMessage, Choice
     from openai.types.completion import Completion
     from openai.types.completion_usage import CompletionUsage
     import diskcache
@@ -39,7 +24,9 @@
     if openai.__version__ >= "1.1.0":
         TOOL_ENABLED = True
     ERROR = None
-
+except ImportError:
+    ERROR = ImportError("Please install openai>=1 and diskcache to use autogen.OpenAIWrapper.")
+    OpenAI = object
 logger = logging.getLogger(__name__)
 if not logger.handlers:
     # Add the console handler.
@@ -54,10 +41,10 @@
     cache_path_root: str = ".cache"
     extra_kwargs = {"cache_seed", "filter_func", "allow_format_str_template", "context", "api_version"}
     openai_kwargs = set(inspect.getfullargspec(OpenAI.__init__).kwonlyargs)
-    total_usage_summary: Optional[Dict[str, Any]] = None
-    actual_usage_summary: Optional[Dict[str, Any]] = None
-
-    def __init__(self, *, config_list: Optional[List[Dict[str, Any]]] = None, **base_config: Any):
+    total_usage_summary: Dict = None
+    actual_usage_summary: Dict = None
+
+    def __init__(self, *, config_list: List[Dict] = None, **base_config):
         """
         Args:
             config_list: a list of config dicts to override the base_config.
@@ -94,9 +81,7 @@
             logger.warning("openai client was provided with an empty config_list, which may not be intended.")
         if config_list:
             config_list = [config.copy() for config in config_list]  # make a copy before modifying
-            self._clients: List[OpenAI] = [
-                self._client(config, openai_config) for config in config_list
-            ]  # could modify the config
+            self._clients = [self._client(config, openai_config) for config in config_list]  # could modify the config
             self._config_list = [
                 {**extra_kwargs, **{k: v for k, v in config.items() if k not in self.openai_kwargs}}
                 for config in config_list
@@ -105,9 +90,7 @@
             self._clients = [self._client(extra_kwargs, openai_config)]
             self._config_list = [extra_kwargs]
 
-    def _process_for_azure(
-        self, config: Dict[str, Any], extra_kwargs: Dict[str, Any], segment: str = "default"
-    ) -> None:
+    def _process_for_azure(self, config: Dict, extra_kwargs: Dict, segment: str = "default"):
         # deal with api_version
         query_segment = f"{segment}_query"
         headers_segment = f"{segment}_headers"
@@ -140,20 +123,20 @@
             if not base_url.endswith(suffix):
                 config["base_url"] += suffix[1:] if base_url.endswith("/") else suffix
 
-    def _separate_openai_config(self, config: Dict[str, Any]) -> Tuple[Dict[str, Any], Dict[str, Any]]:
+    def _separate_openai_config(self, config):
         """Separate the config into openai_config and extra_kwargs."""
         openai_config = {k: v for k, v in config.items() if k in self.openai_kwargs}
         extra_kwargs = {k: v for k, v in config.items() if k not in self.openai_kwargs}
         self._process_for_azure(openai_config, extra_kwargs)
         return openai_config, extra_kwargs
 
-    def _separate_create_config(self, config: Dict[str, Any]) -> Tuple[Dict[str, Any], Dict[str, Any]]:
+    def _separate_create_config(self, config):
         """Separate the config into create_config and extra_kwargs."""
         create_config = {k: v for k, v in config.items() if k not in self.extra_kwargs}
         extra_kwargs = {k: v for k, v in config.items() if k in self.extra_kwargs}
         return create_config, extra_kwargs
 
-    def _client(self, config: Dict[str, Any], openai_config: Dict[str, Any]) -> OpenAI:
+    def _client(self, config, openai_config):
         """Create a client with the given config to override openai_config,
         after removing extra kwargs.
         """
@@ -165,21 +148,21 @@
     @classmethod
     def instantiate(
         cls,
-        template: Optional[Union[str, Callable[[Dict[str, Any]], str]]],
-        context: Optional[Dict[str, Any]] = None,
+        template: str | Callable | None,
+        context: Optional[Dict] = None,
         allow_format_str_template: Optional[bool] = False,
-    ) -> Optional[str]:
+    ):
         if not context or template is None:
-            return template  # type: ignore [return-value]
+            return template
         if isinstance(template, str):
             return template.format(**context) if allow_format_str_template else template
         return template(context)
 
-    def _construct_create_params(self, create_config: Dict[str, Any], extra_kwargs: Dict[str, Any]) -> Dict[str, Any]:
+    def _construct_create_params(self, create_config: Dict, extra_kwargs: Dict) -> Dict:
         """Prime the create_config with additional_kwargs."""
         # Validate the config
-        prompt: Optional[str] = create_config.get("prompt")
-        messages: Optional[List[Dict[str, Any]]] = create_config.get("messages")
+        prompt = create_config.get("prompt")
+        messages = create_config.get("messages")
         if (prompt is None) == (messages is None):
             raise ValueError("Either prompt or messages should be in create config but not both.")
         context = extra_kwargs.get("context")
@@ -202,11 +185,11 @@
                 }
                 if m.get("content")
                 else m
-                for m in messages  # type: ignore [union-attr]
+                for m in messages
             ]
         return params
 
-    def create(self, **config: Any) -> ChatCompletion:
+    def create(self, **config):
         """Make a completion for a given config using openai's clients.
         Besides the kwargs allowed in openai's client, we allow the following additional kwargs.
         The config in each client will be overridden by the config.
@@ -256,11 +239,11 @@
                 with diskcache.Cache(f"{self.cache_path_root}/{cache_seed}") as cache:
                     # Try to get the response from cache
                     key = get_key(params)
-                    response: ChatCompletion = cache.get(key, None)
+                    response = cache.get(key, None)
 
                     if response is not None:
                         try:
-                            response.cost  # type: ignore [attr-defined]
+                            response.cost
                         except AttributeError:
                             # update attribute if cost is not calculated
                             response.cost = self.cost(response)
@@ -281,7 +264,7 @@
                 if error_code == "content_filter":
                     # raise the error for content_filter
                     raise
-                logger.debug(f"config {i} failed", exc_info=True)
+                logger.debug(f"config {i} failed", exc_info=1)
                 if i == last:
                     raise
             else:
@@ -301,134 +284,9 @@
                     response.pass_filter = pass_filter
                     return response
                 continue  # filter is not passed; try the next config
-        raise RuntimeError("Should not reach here.")
-
-    @staticmethod
-    def _update_dict_from_chunk(chunk: BaseModel, d: Dict[str, Any], field: str) -> int:
-        """Update the dict from the chunk.
-
-        Reads `chunk.field` and if present updates `d[field]` accordingly.
-
-        Args:
-            chunk: The chunk.
-            d: The dict to be updated in place.
-            field: The field.
-
-        Returns:
-            The updated dict.
-
-        """
-        completion_tokens = 0
-        assert isinstance(d, dict), d
-        if hasattr(chunk, field) and getattr(chunk, field) is not None:
-            new_value = getattr(chunk, field)
-            if isinstance(new_value, list) or isinstance(new_value, dict):
-                raise NotImplementedError(
-                    f"Field {field} is a list or dict, which is currently not supported. "
-                    "Only string and numbers are supported."
-                )
-            if field not in d:
-                d[field] = ""
-            if isinstance(new_value, str):
-                d[field] += getattr(chunk, field)
-            else:
-                d[field] = new_value
-            completion_tokens = 1
-
-        return completion_tokens
-
-    @staticmethod
-    def _update_function_call_from_chunk(
-        function_call_chunk: Union[ChoiceDeltaToolCallFunction, ChoiceDeltaFunctionCall],
-        full_function_call: Optional[Dict[str, Any]],
-        completion_tokens: int,
-    ) -> Tuple[Dict[str, Any], int]:
-        """Update the function call from the chunk.
-
-        Args:
-            function_call_chunk: The function call chunk.
-            full_function_call: The full function call.
-            completion_tokens: The number of completion tokens.
-
-        Returns:
-            The updated full function call and the updated number of completion tokens.
-
-        """
-        # Handle function call
-        if function_call_chunk:
-            if full_function_call is None:
-                full_function_call = {}
-            for field in ["name", "arguments"]:
-                completion_tokens += OpenAIWrapper._update_dict_from_chunk(
-                    function_call_chunk, full_function_call, field
-                )
-
-<<<<<<< HEAD
-        if full_function_call:
-            return full_function_call, completion_tokens
-        else:
-            raise RuntimeError("Function call is not found, this should not happen.")
-
-    @staticmethod
-    def _update_tool_calls_from_chunk(
-        tool_calls_chunk: ChoiceDeltaToolCall,
-        full_tool_call: Optional[Dict[str, Any]],
-        completion_tokens: int,
-    ) -> Tuple[Dict[str, Any], int]:
-        """Update the tool call from the chunk.
-
-        Args:
-            tool_call_chunk: The tool call chunk.
-            full_tool_call: The full tool call.
-            completion_tokens: The number of completion tokens.
-
-        Returns:
-            The updated full tool call and the updated number of completion tokens.
-
-        """
-        # future proofing for when tool calls other than function calls are supported
-        if tool_calls_chunk.type and tool_calls_chunk.type != "function":
-            raise NotImplementedError(
-                f"Tool call type {tool_calls_chunk.type} is currently not supported. "
-                "Only function calls are supported."
-            )
-
-        # Handle tool call
-        assert full_tool_call is None or isinstance(full_tool_call, dict), full_tool_call
-        if tool_calls_chunk:
-            if full_tool_call is None:
-                full_tool_call = {}
-            for field in ["index", "id", "type"]:
-                completion_tokens += OpenAIWrapper._update_dict_from_chunk(tool_calls_chunk, full_tool_call, field)
-
-            if hasattr(tool_calls_chunk, "function") and tool_calls_chunk.function:
-                if "function" not in full_tool_call:
-                    full_tool_call["function"] = None
-
-                full_tool_call["function"], completion_tokens = OpenAIWrapper._update_function_call_from_chunk(
-                    tool_calls_chunk.function, full_tool_call["function"], completion_tokens
-                )
-
-        if full_tool_call:
-            return full_tool_call, completion_tokens
-        else:
-            raise RuntimeError("Tool call is not found, this should not happen.")
-
-    def _completions_create(self, client: OpenAI, params: Dict[str, Any]) -> ChatCompletion:
-        """Create a completion for a given config using openai's client.
-
-        Args:
-            client: The openai client.
-            params: The params for the completion.
-
-        Returns:
-            The completion.
-        """
-        completions: Completions = client.chat.completions if "messages" in params else client.completions  # type: ignore [attr-defined]
-=======
+
     def _completions_create(self, client, params):
         completions = client.chat.completions if "messages" in params else client.completions
->>>>>>> 379f1c24
         # If streaming is enabled and has messages, then iterate over the chunks of the response.
         if params.get("stream", False) and "messages" in params:
             response_contents = [""] * params.get("n", 1)
@@ -439,58 +297,12 @@
             print("\033[32m", end="")
 
             # Prepare for potential function call
-<<<<<<< HEAD
-            full_function_call: Optional[Dict[str, Any]] = None
-            full_tool_calls: Optional[List[Optional[Dict[str, Any]]]] = None
-
-=======
             full_function_call = None
->>>>>>> 379f1c24
             # Send the chat completion request to OpenAI's API and process the response in chunks
             for chunk in completions.create(**params):
                 if chunk.choices:
                     for choice in chunk.choices:
                         content = choice.delta.content
-<<<<<<< HEAD
-                        tool_calls_chunks = choice.delta.tool_calls
-                        finish_reasons[choice.index] = choice.finish_reason
-
-                        # todo: remove this after function calls are removed from the API
-                        # the code should work regardless of whether function calls are removed or not, but test_chat_functions_stream should fail
-                        # begin block
-                        function_call_chunk = (
-                            choice.delta.function_call if hasattr(choice.delta, "function_call") else None
-                        )
-                        # Handle function call
-                        if function_call_chunk:
-                            # Handle function call
-                            if function_call_chunk:
-                                full_function_call, completion_tokens = self._update_function_call_from_chunk(
-                                    function_call_chunk, full_function_call, completion_tokens
-                                )
-                            if not content:
-                                continue
-                        # end block
-
-                        # Handle tool calls
-                        if tool_calls_chunks:
-                            for tool_calls_chunk in tool_calls_chunks:
-                                # the current tool call to be reconstructed
-                                ix = tool_calls_chunk.index
-                                if full_tool_calls is None:
-                                    full_tool_calls = []
-                                if ix >= len(full_tool_calls):
-                                    # in case ix is not sequential
-                                    full_tool_calls = full_tool_calls + [None] * (ix - len(full_tool_calls) + 1)
-
-                                full_tool_calls[ix], completion_tokens = self._update_tool_calls_from_chunk(
-                                    tool_calls_chunk, full_tool_calls[ix], completion_tokens
-                                )
-                                if not content:
-                                    continue
-
-                        # End handle tool calls
-=======
                         function_call_chunk = choice.delta.function_call
                         finish_reasons[choice.index] = choice.finish_reason
 
@@ -510,7 +322,6 @@
                         if not content:
                             continue
                         # End handle function call
->>>>>>> 379f1c24
 
                         # If content is present, print it to the terminal and update response variables
                         if content is not None:
@@ -518,8 +329,7 @@
                             response_contents[choice.index] += content
                             completion_tokens += 1
                         else:
-                            # print()
-                            pass
+                            print()
 
             # Reset the terminal text color
             print("\033[0m\n")
@@ -546,31 +356,17 @@
                         index=i,
                         finish_reason=finish_reasons[i],
                         message=ChatCompletionMessage(
-<<<<<<< HEAD
-                            role="assistant",
-                            content=response_contents[i],
-                            function_call=full_function_call,
-                            tool_calls=full_tool_calls,
-=======
                             role="assistant", content=response_contents[i], function_call=full_function_call
->>>>>>> 379f1c24
                         ),
                         logprobs=None,
                     )
                 else:
                     # OpenAI versions below 1.5.0
-                    choice = Choice(  # type: ignore [call-arg]
+                    choice = Choice(
                         index=i,
                         finish_reason=finish_reasons[i],
                         message=ChatCompletionMessage(
-<<<<<<< HEAD
-                            role="assistant",
-                            content=response_contents[i],
-                            function_call=full_function_call,
-                            tool_calls=full_tool_calls,
-=======
                             role="assistant", content=response_contents[i], function_call=full_function_call
->>>>>>> 379f1c24
                         ),
                     )
 
@@ -583,7 +379,7 @@
 
         return response
 
-    def _update_usage_summary(self, response: Union[ChatCompletion, Completion], use_cache: bool) -> None:
+    def _update_usage_summary(self, response: ChatCompletion | Completion, use_cache: bool) -> None:
         """Update the usage summary.
 
         Usage is calculated no matter filter is passed or not.
@@ -595,17 +391,17 @@
             usage.completion_tokens = 0 if usage.completion_tokens is None else usage.completion_tokens
             usage.total_tokens = 0 if usage.total_tokens is None else usage.total_tokens
         except (AttributeError, AssertionError):
-            logger.debug("Usage attribute is not found in the response.", exc_info=True)
+            logger.debug("Usage attribute is not found in the response.", exc_info=1)
             return
 
-        def update_usage(usage_summary: Optional[Dict[str, Any]]) -> Dict[str, Any]:
+        def update_usage(usage_summary):
             if usage_summary is None:
-                usage_summary = {"total_cost": response.cost}  # type: ignore [union-attr]
+                usage_summary = {"total_cost": response.cost}
             else:
-                usage_summary["total_cost"] += response.cost  # type: ignore [union-attr]
+                usage_summary["total_cost"] += response.cost
 
             usage_summary[response.model] = {
-                "cost": usage_summary.get(response.model, {}).get("cost", 0) + response.cost,  # type: ignore [union-attr]
+                "cost": usage_summary.get(response.model, {}).get("cost", 0) + response.cost,
                 "prompt_tokens": usage_summary.get(response.model, {}).get("prompt_tokens", 0) + usage.prompt_tokens,
                 "completion_tokens": usage_summary.get(response.model, {}).get("completion_tokens", 0)
                 + usage.completion_tokens,
@@ -620,7 +416,7 @@
     def print_usage_summary(self, mode: Union[str, List[str]] = ["actual", "total"]) -> None:
         """Print the usage summary."""
 
-        def print_usage(usage_summary: Optional[Dict[str, Any]], usage_type: str = "total") -> None:
+        def print_usage(usage_summary, usage_type="total"):
             word_from_type = "including" if usage_type == "total" else "excluding"
             if usage_summary is None:
                 print("No actual cost incurred (all completions are using cache).", flush=True)
@@ -679,20 +475,20 @@
         model = response.model
         if model not in OAI_PRICE1K:
             # TODO: add logging to warn that the model is not found
-            logger.debug(f"Model {model} is not found. The cost will be 0.", exc_info=True)
+            logger.debug(f"Model {model} is not found. The cost will be 0.", exc_info=1)
             return 0
 
-        n_input_tokens = response.usage.prompt_tokens  # type: ignore [union-attr]
-        n_output_tokens = response.usage.completion_tokens  # type: ignore [union-attr]
+        n_input_tokens = response.usage.prompt_tokens
+        n_output_tokens = response.usage.completion_tokens
         tmp_price1K = OAI_PRICE1K[model]
         # First value is input token rate, second value is output token rate
         if isinstance(tmp_price1K, tuple):
-            return (tmp_price1K[0] * n_input_tokens + tmp_price1K[1] * n_output_tokens) / 1000  # type: ignore [no-any-return]
-        return tmp_price1K * (n_input_tokens + n_output_tokens) / 1000  # type: ignore [operator]
+            return (tmp_price1K[0] * n_input_tokens + tmp_price1K[1] * n_output_tokens) / 1000
+        return tmp_price1K * (n_input_tokens + n_output_tokens) / 1000
 
     @classmethod
     def extract_text_or_completion_object(
-        cls, response: Union[ChatCompletion, Completion]
+        cls, response: ChatCompletion | Completion
     ) -> Union[List[str], List[ChatCompletionMessage]]:
         """Extract the text or ChatCompletion objects from a completion or chat response.
 
@@ -704,18 +500,18 @@
         """
         choices = response.choices
         if isinstance(response, Completion):
-            return [choice.text for choice in choices]  # type: ignore [union-attr]
+            return [choice.text for choice in choices]
 
         if TOOL_ENABLED:
-            return [  # type: ignore [return-value]
-                choice.message  # type: ignore [union-attr]
-                if choice.message.function_call is not None or choice.message.tool_calls is not None  # type: ignore [union-attr]
-                else choice.message.content  # type: ignore [union-attr]
+            return [
+                choice.message
+                if choice.message.function_call is not None or choice.message.tool_calls is not None
+                else choice.message.content
                 for choice in choices
             ]
         else:
-            return [  # type: ignore [return-value]
-                choice.message if choice.message.function_call is not None else choice.message.content  # type: ignore [union-attr]
+            return [
+                choice.message if choice.message.function_call is not None else choice.message.content
                 for choice in choices
             ]
 
