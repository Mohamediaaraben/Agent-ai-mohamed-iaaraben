--- conflicted
+++ resolved
@@ -289,16 +289,7 @@
         completions = client.chat.completions if "messages" in params else client.completions
         # If streaming is enabled, has messages, and does not have functions or tools, then
         # iterate over the chunks of the response
-<<<<<<< HEAD
-        if (
-            params.get("stream", False) and
-            "messages" in params and
-            "functions" not in params and
-            "tools" not in params
-        ):
-=======
         if params.get("stream", False) and "messages" in params and "functions" not in params and "tools" not in params:
->>>>>>> acf31848
             response_contents = [""] * params.get("n", 1)
             finish_reasons = [""] * params.get("n", 1)
             completion_tokens = 0
