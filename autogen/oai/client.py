from __future__ import annotations

import sys
from typing import Any, List, Optional, Dict, Callable, Tuple, Union
import logging
import inspect
from flaml.automl.logger import logger_formatter

from pydantic import BaseModel
from typing import Protocol

from autogen.cache.cache import Cache
<<<<<<< HEAD
from autogen.io.base import IOStream
from autogen.io.console import IOConsole
from autogen.oai import completion

from autogen.oai.openai_utils import DEFAULT_AZURE_API_VERSION, get_key, OAI_PRICE1K
=======
from autogen.oai.openai_utils import get_key, OAI_PRICE1K
>>>>>>> 81fc749e
from autogen.token_count_utils import count_token

TOOL_ENABLED = False
try:
    import openai
except ImportError:
    ERROR: Optional[ImportError] = ImportError("Please install openai>=1 and diskcache to use autogen.OpenAIWrapper.")
    OpenAI = object
    AzureOpenAI = object
else:
    # raises exception if openai>=1 is installed and something is wrong with imports
    from openai import OpenAI, AzureOpenAI, APIError, APITimeoutError, __version__ as OPENAIVERSION
    from openai.resources import Completions
    from openai.types.chat import ChatCompletion
    from openai.types.chat.chat_completion import ChatCompletionMessage, Choice  # type: ignore [attr-defined]
    from openai.types.chat.chat_completion_chunk import (
        ChoiceDeltaToolCall,
        ChoiceDeltaToolCallFunction,
        ChoiceDeltaFunctionCall,
    )
    from openai.types.completion import Completion
    from openai.types.completion_usage import CompletionUsage

    if openai.__version__ >= "1.1.0":
        TOOL_ENABLED = True
    ERROR = None

logger = logging.getLogger(__name__)
if not logger.handlers:
    # Add the console handler.
    _ch = logging.StreamHandler(stream=sys.stdout)
    _ch.setFormatter(logger_formatter)
    logger.addHandler(_ch)

LEGACY_DEFAULT_CACHE_SEED = 41
LEGACY_CACHE_DIR = ".cache"


class ModelClient(Protocol):
    """
    A client class must implement the following methods:
    - create must return a response object that implements the ModelClientResponseProtocol
    - cost must return the cost of the response
    - get_usage must return a dict with the following keys:
        - prompt_tokens
        - completion_tokens
        - total_tokens
        - cost
        - model

    This class is used to create a client that can be used by OpenAIWrapper.
    The response returned from create must adhere to the ModelClientResponseProtocol but can be extended however needed.
    The message_retrieval method must be implemented to return a list of str or a list of messages from the response.
    """

    RESPONSE_USAGE_KEYS = ["prompt_tokens", "completion_tokens", "total_tokens", "cost", "model"]

    class ModelClientResponseProtocol(Protocol):
        class Choice(Protocol):
            class Message(Protocol):
                content: Optional[str]

            message: Message

        choices: List[Choice]
        model: str

    def create(self, **params: Any) -> ModelClientResponseProtocol:
        ...  # pragma: no cover

    def message_retrieval(
        self, response: ModelClientResponseProtocol
    ) -> Union[List[str], List[ModelClient.ModelClientResponseProtocol.Choice.Message]]:
        """
        Retrieve and return a list of strings or a list of Choice.Message from the response.

        NOTE: if a list of Choice.Message is returned, it currently needs to contain the fields of OpenAI's ChatCompletion Message object,
        since that is expected for function or tool calling in the rest of the codebase at the moment, unless a custom agent is being used.
        """
        ...  # pragma: no cover

    def cost(self, response: ModelClientResponseProtocol) -> float:
        ...  # pragma: no cover

    @staticmethod
    def get_usage(response: ModelClientResponseProtocol) -> Dict:
        """Return usage summary of the response using RESPONSE_USAGE_KEYS."""
        ...  # pragma: no cover


class PlaceHolderClient:
    def __init__(self, config):
        self.config = config


class OpenAIClient:
    """Follows the Client protocol and wraps the OpenAI client."""

    def __init__(self, client: Union[OpenAI, AzureOpenAI], iostream: IOStream):
        self._oai_client = client
        self._iostream = iostream

    def message_retrieval(
        self, response: Union[ChatCompletion, Completion]
    ) -> Union[List[str], List[ChatCompletionMessage]]:
        """Retrieve the messages from the response."""
        choices = response.choices
        if isinstance(response, Completion):
            return [choice.text for choice in choices]  # type: ignore [union-attr]

        if TOOL_ENABLED:
            return [  # type: ignore [return-value]
                (
                    choice.message  # type: ignore [union-attr]
                    if choice.message.function_call is not None or choice.message.tool_calls is not None  # type: ignore [union-attr]
                    else choice.message.content
                )  # type: ignore [union-attr]
                for choice in choices
            ]
        else:
            return [  # type: ignore [return-value]
                choice.message if choice.message.function_call is not None else choice.message.content  # type: ignore [union-attr]
                for choice in choices
            ]

    def create(self, params: Dict[str, Any]) -> ChatCompletion:
        """Create a completion for a given config using openai's client.

        Args:
            client: The openai client.
            params: The params for the completion.

        Returns:
            The completion.
        """
        iostream = self._iostream

        completions: Completions = self._oai_client.chat.completions if "messages" in params else self._oai_client.completions  # type: ignore [attr-defined]
        # If streaming is enabled and has messages, then iterate over the chunks of the response.
        if params.get("stream", False) and "messages" in params:
            response_contents = [""] * params.get("n", 1)
            finish_reasons = [""] * params.get("n", 1)
            completion_tokens = 0

            # Set the terminal text color to green
            iostream.print("\033[32m", end="")

            # Prepare for potential function call
            full_function_call: Optional[Dict[str, Any]] = None
            full_tool_calls: Optional[List[Optional[Dict[str, Any]]]] = None

            # Send the chat completion request to OpenAI's API and process the response in chunks
            for chunk in completions.create(**params):
                if chunk.choices:
                    for choice in chunk.choices:
                        content = choice.delta.content
                        tool_calls_chunks = choice.delta.tool_calls
                        finish_reasons[choice.index] = choice.finish_reason

                        # todo: remove this after function calls are removed from the API
                        # the code should work regardless of whether function calls are removed or not, but test_chat_functions_stream should fail
                        # begin block
                        function_call_chunk = (
                            choice.delta.function_call if hasattr(choice.delta, "function_call") else None
                        )
                        # Handle function call
                        if function_call_chunk:
                            # Handle function call
                            if function_call_chunk:
                                full_function_call, completion_tokens = OpenAIWrapper._update_function_call_from_chunk(
                                    function_call_chunk, full_function_call, completion_tokens
                                )
                            if not content:
                                continue
                        # end block

                        # Handle tool calls
                        if tool_calls_chunks:
                            for tool_calls_chunk in tool_calls_chunks:
                                # the current tool call to be reconstructed
                                ix = tool_calls_chunk.index
                                if full_tool_calls is None:
                                    full_tool_calls = []
                                if ix >= len(full_tool_calls):
                                    # in case ix is not sequential
                                    full_tool_calls = full_tool_calls + [None] * (ix - len(full_tool_calls) + 1)

                                full_tool_calls[ix], completion_tokens = OpenAIWrapper._update_tool_calls_from_chunk(
                                    tool_calls_chunk, full_tool_calls[ix], completion_tokens
                                )
                                if not content:
                                    continue

                        # End handle tool calls

                        # If content is present, print it to the terminal and update response variables
                        if content is not None:
                            iostream.print(content, end="", flush=True)
                            response_contents[choice.index] += content
                            completion_tokens += 1
                        else:
                            # iostream.print()
                            pass

            # Reset the terminal text color
            iostream.print("\033[0m\n")

            # Prepare the final ChatCompletion object based on the accumulated data
            model = chunk.model.replace("gpt-35", "gpt-3.5")  # hack for Azure API
            prompt_tokens = count_token(params["messages"], model)
            response = ChatCompletion(
                id=chunk.id,
                model=chunk.model,
                created=chunk.created,
                object="chat.completion",
                choices=[],
                usage=CompletionUsage(
                    prompt_tokens=prompt_tokens,
                    completion_tokens=completion_tokens,
                    total_tokens=prompt_tokens + completion_tokens,
                ),
            )
            for i in range(len(response_contents)):
                if OPENAIVERSION >= "1.5":  # pragma: no cover
                    # OpenAI versions 1.5.0 and above
                    choice = Choice(
                        index=i,
                        finish_reason=finish_reasons[i],
                        message=ChatCompletionMessage(
                            role="assistant",
                            content=response_contents[i],
                            function_call=full_function_call,
                            tool_calls=full_tool_calls,
                        ),
                        logprobs=None,
                    )
                else:
                    # OpenAI versions below 1.5.0
                    choice = Choice(  # type: ignore [call-arg]
                        index=i,
                        finish_reason=finish_reasons[i],
                        message=ChatCompletionMessage(
                            role="assistant",
                            content=response_contents[i],
                            function_call=full_function_call,
                            tool_calls=full_tool_calls,
                        ),
                    )

                response.choices.append(choice)
        else:
            # If streaming is not enabled, send a regular chat completion request
            params = params.copy()
            params["stream"] = False
            response = completions.create(**params)

        return response

    def cost(self, response: Union[ChatCompletion, Completion]) -> float:
        """Calculate the cost of the response."""
        model = response.model
        if model not in OAI_PRICE1K:
            # TODO: add logging to warn that the model is not found
            logger.debug(f"Model {model} is not found. The cost will be 0.", exc_info=True)
            return 0

        n_input_tokens = response.usage.prompt_tokens if response.usage is not None else 0  # type: ignore [union-attr]
        n_output_tokens = response.usage.completion_tokens if response.usage is not None else 0  # type: ignore [union-attr]
        tmp_price1K = OAI_PRICE1K[model]
        # First value is input token rate, second value is output token rate
        if isinstance(tmp_price1K, tuple):
            return (tmp_price1K[0] * n_input_tokens + tmp_price1K[1] * n_output_tokens) / 1000  # type: ignore [no-any-return]
        return tmp_price1K * (n_input_tokens + n_output_tokens) / 1000  # type: ignore [operator]

    @staticmethod
    def get_usage(response: Union[ChatCompletion, Completion]) -> Dict:
        return {
            "prompt_tokens": response.usage.prompt_tokens if response.usage is not None else 0,
            "completion_tokens": response.usage.completion_tokens if response.usage is not None else 0,
            "total_tokens": response.usage.total_tokens if response.usage is not None else 0,
            "cost": response.cost if hasattr(response, "cost") else 0,
            "model": response.model,
        }


class OpenAIWrapper:
    """A wrapper class for openai client."""

    extra_kwargs = {
        "cache",
        "cache_seed",
        "iostream",
        "filter_func",
        "allow_format_str_template",
        "context",
        "api_version",
        "api_type",
        "tags",
    }

    openai_kwargs = set(inspect.getfullargspec(OpenAI.__init__).kwonlyargs)
    aopenai_kwargs = set(inspect.getfullargspec(AzureOpenAI.__init__).kwonlyargs)
    openai_kwargs = openai_kwargs | aopenai_kwargs
    total_usage_summary: Optional[Dict[str, Any]] = None
    actual_usage_summary: Optional[Dict[str, Any]] = None

    def __init__(self, *, config_list: Optional[List[Dict[str, Any]]] = None, **base_config: Any):
        """
        Args:
            config_list: a list of config dicts to override the base_config.
                They can contain additional kwargs as allowed in the [create](/docs/reference/oai/client#create) method. E.g.,

        ```python
        config_list=[
            {
                "model": "gpt-4",
                "api_key": os.environ.get("AZURE_OPENAI_API_KEY"),
                "api_type": "azure",
                "base_url": os.environ.get("AZURE_OPENAI_API_BASE"),
                "api_version": "2023-03-15-preview",
            },
            {
                "model": "gpt-3.5-turbo",
                "api_key": os.environ.get("OPENAI_API_KEY"),
                "api_type": "openai",
                "base_url": "https://api.openai.com/v1",
            },
            {
                "model": "llama-7B",
                "base_url": "http://127.0.0.1:8080",
            }
        ]
        ```

            base_config: base config. It can contain both keyword arguments for openai client
                and additional kwargs.
        """
        openai_config, extra_kwargs = self._separate_openai_config(base_config)
        if type(config_list) is list and len(config_list) == 0:
            logger.warning("openai client was provided with an empty config_list, which may not be intended.")

        self._clients: List[ModelClient] = []
        self._config_list: List[Dict[str, Any]] = []
        self._iostream: IOStream = extra_kwargs.get("iostream", None) or IOConsole()

        if config_list:
            config_list = [config.copy() for config in config_list]  # make a copy before modifying
            for config in config_list:
                self._register_default_client(config, openai_config)  # could modify the config
                self._config_list.append(
                    {**extra_kwargs, **{k: v for k, v in config.items() if k not in self.openai_kwargs}}
                )
        else:
            self._register_default_client(extra_kwargs, openai_config)
            self._config_list = [extra_kwargs]

    def _separate_openai_config(self, config: Dict[str, Any]) -> Tuple[Dict[str, Any], Dict[str, Any]]:
        """Separate the config into openai_config and extra_kwargs."""
        openai_config = {k: v for k, v in config.items() if k in self.openai_kwargs}
        extra_kwargs = {k: v for k, v in config.items() if k not in self.openai_kwargs}
        return openai_config, extra_kwargs

    def _separate_create_config(self, config: Dict[str, Any]) -> Tuple[Dict[str, Any], Dict[str, Any]]:
        """Separate the config into create_config and extra_kwargs."""
        create_config = {k: v for k, v in config.items() if k not in self.extra_kwargs}
        extra_kwargs = {k: v for k, v in config.items() if k in self.extra_kwargs}
        return create_config, extra_kwargs

    def _configure_azure_openai(self, config: Dict[str, Any], openai_config: Dict[str, Any]) -> None:
        openai_config["azure_deployment"] = openai_config.get("azure_deployment", config.get("model"))
        if openai_config["azure_deployment"] is not None:
            openai_config["azure_deployment"] = openai_config["azure_deployment"].replace(".", "")
        openai_config["azure_endpoint"] = openai_config.get("azure_endpoint", openai_config.pop("base_url", None))

    def _register_default_client(self, config: Dict[str, Any], openai_config: Dict[str, Any]) -> None:
        """Create a client with the given config to override openai_config,
        after removing extra kwargs.

        For Azure models/deployment names there's a convenience modification of model removing dots in
        the it's value (Azure deploment names can't have dots). I.e. if you have Azure deployment name
        "gpt-35-turbo" and define model "gpt-3.5-turbo" in the config the function will remove the dot
        from the name and create a client that connects to "gpt-35-turbo" Azure deployment.
        """
        openai_config = {**openai_config, **{k: v for k, v in config.items() if k in self.openai_kwargs}}
        api_type = config.get("api_type")
        model_client_cls_name = config.get("model_client_cls")
        if model_client_cls_name is not None:
            # a config for a custom client is set
            # adding placeholder until the register_model_client is called with the appropriate class
            self._clients.append(PlaceHolderClient(config))
            logger.info(
                f"Detected custom model client in config: {model_client_cls_name}, model client can not be used until register_model_client is called."
            )
        else:
            if api_type is not None and api_type.startswith("azure"):
                self._configure_azure_openai(config, openai_config)
                self._clients.append(OpenAIClient(AzureOpenAI(**openai_config), iostream=self._iostream))
            else:
                self._clients.append(OpenAIClient(OpenAI(**openai_config), iostream=self._iostream))

    def register_model_client(self, model_client_cls: ModelClient, **kwargs):
        """Register a model client.

        Args:
            model_client_cls: A custom client class that follows the ModelClient interface
            **kwargs: The kwargs for the custom client class to be initialized with
        """
        existing_client_class = False
        for i, client in enumerate(self._clients):
            if isinstance(client, PlaceHolderClient):
                placeholder_config = client.config

                if placeholder_config in self._config_list:
                    if placeholder_config.get("model_client_cls") == model_client_cls.__name__:
                        self._clients[i] = model_client_cls(placeholder_config, **kwargs)
                        return
            elif isinstance(client, model_client_cls):
                existing_client_class = True

        if existing_client_class:
            logger.warn(
                f"Model client {model_client_cls.__name__} is already registered. Add more entries in the config_list to use multiple model clients."
            )
        else:
            raise ValueError(
                f'Model client "{model_client_cls.__name__}" is being registered but was not found in the config_list. '
                f'Please make sure to include an entry in the config_list with "model_client_cls": "{model_client_cls.__name__}"'
            )

    @classmethod
    def instantiate(
        cls,
        template: Optional[Union[str, Callable[[Dict[str, Any]], str]]],
        context: Optional[Dict[str, Any]] = None,
        allow_format_str_template: Optional[bool] = False,
    ) -> Optional[str]:
        if not context or template is None:
            return template  # type: ignore [return-value]
        if isinstance(template, str):
            return template.format(**context) if allow_format_str_template else template
        return template(context)

    def _construct_create_params(self, create_config: Dict[str, Any], extra_kwargs: Dict[str, Any]) -> Dict[str, Any]:
        """Prime the create_config with additional_kwargs."""
        # Validate the config
        prompt: Optional[str] = create_config.get("prompt")
        messages: Optional[List[Dict[str, Any]]] = create_config.get("messages")
        if (prompt is None) == (messages is None):
            raise ValueError("Either prompt or messages should be in create config but not both.")
        context = extra_kwargs.get("context")
        if context is None:
            # No need to instantiate if no context is provided.
            return create_config
        # Instantiate the prompt or messages
        allow_format_str_template = extra_kwargs.get("allow_format_str_template", False)
        # Make a copy of the config
        params = create_config.copy()
        if prompt is not None:
            # Instantiate the prompt
            params["prompt"] = self.instantiate(prompt, context, allow_format_str_template)
        elif context:
            # Instantiate the messages
            params["messages"] = [
                (
                    {
                        **m,
                        "content": self.instantiate(m["content"], context, allow_format_str_template),
                    }
                    if m.get("content")
                    else m
                )
                for m in messages  # type: ignore [union-attr]
            ]
        return params

    def create(self, **config: Any) -> ModelClient.ModelClientResponseProtocol:
        """Make a completion for a given config using available clients.
        Besides the kwargs allowed in openai's [or other] client, we allow the following additional kwargs.
        The config in each client will be overridden by the config.

        Args:
            - context (Dict | None): The context to instantiate the prompt or messages. Default to None.
                It needs to contain keys that are used by the prompt template or the filter function.
                E.g., `prompt="Complete the following sentence: {prefix}, context={"prefix": "Today I feel"}`.
                The actual prompt will be:
                "Complete the following sentence: Today I feel".
                More examples can be found at [templating](/docs/Use-Cases/enhanced_inference#templating).
            - cache (Cache | None): A Cache object to use for response cache. Default to None.
                Note that the cache argument overrides the legacy cache_seed argument: if this argument is provided,
                then the cache_seed argument is ignored. If this argument is not provided or None,
                then the cache_seed argument is used.
            - (Legacy) cache_seed (int | None) for using the DiskCache. Default to 41.
                An integer cache_seed is useful when implementing "controlled randomness" for the completion.
                None for no caching.
                Note: this is a legacy argument. It is only used when the cache argument is not provided.
            - filter_func (Callable | None): A function that takes in the context and the response
                and returns a boolean to indicate whether the response is valid. E.g.,

        ```python
        def yes_or_no_filter(context, response):
            return context.get("yes_or_no_choice", False) is False or any(
                text in ["Yes.", "No."] for text in client.extract_text_or_completion_object(response)
            )
        ```

            - allow_format_str_template (bool | None): Whether to allow format string template in the config. Default to false.
            - api_version (str | None): The api version. Default to None. E.g., "2023-08-01-preview".
        Raises:
            - RuntimeError: If all declared custom model clients are not registered
            - APIError: If any model client create call raises an APIError
        """
        if ERROR:
            raise ERROR
        last = len(self._clients) - 1
        # Check if all configs in config list are activated
        non_activated = [
            client.config["model_client_cls"] for client in self._clients if isinstance(client, PlaceHolderClient)
        ]
        if non_activated:
            raise RuntimeError(
                f"Model client(s) {non_activated} are not activated. Please register the custom model clients using `register_model_client` or filter them out form the config list."
            )
        for i, client in enumerate(self._clients):
            # merge the input config with the i-th config in the config list
            full_config = {**config, **self._config_list[i]}
            # separate the config into create_config and extra_kwargs
            create_config, extra_kwargs = self._separate_create_config(full_config)
            api_type = extra_kwargs.get("api_type")
            if api_type and api_type.startswith("azure") and "model" in create_config:
                create_config["model"] = create_config["model"].replace(".", "")
            # construct the create params
            params = self._construct_create_params(create_config, extra_kwargs)
            # get the cache_seed, filter_func and context
            cache_seed = extra_kwargs.get("cache_seed", LEGACY_DEFAULT_CACHE_SEED)
            cache = extra_kwargs.get("cache")
            filter_func = extra_kwargs.get("filter_func")
            context = extra_kwargs.get("context")

            total_usage = None
            actual_usage = None

            cache_client = None
            if cache is not None:
                # Use the cache object if provided.
                cache_client = cache
            elif cache_seed is not None:
                # Legacy cache behavior, if cache_seed is given, use DiskCache.
                cache_client = Cache.disk(cache_seed, LEGACY_CACHE_DIR)

            if cache_client is not None:
                with cache_client as cache:
                    # Try to get the response from cache
                    key = get_key(params)
                    response: ModelClient.ModelClientResponseProtocol = cache.get(key, None)

                    if response is not None:
                        response.message_retrieval_function = client.message_retrieval
                        try:
                            response.cost  # type: ignore [attr-defined]
                        except AttributeError:
                            # update attribute if cost is not calculated
                            response.cost = client.cost(response)
                            cache.set(key, response)
                        total_usage = client.get_usage(response)
                        # check the filter
                        pass_filter = filter_func is None or filter_func(context=context, response=response)
                        if pass_filter or i == last:
                            # Return the response if it passes the filter or it is the last client
                            response.config_id = i
                            response.pass_filter = pass_filter
                            self._update_usage(actual_usage=actual_usage, total_usage=total_usage)
                            return response
                        continue  # filter is not passed; try the next config
            try:
                response = client.create(params)
            except APITimeoutError as err:
                logger.debug(f"config {i} timed out", exc_info=True)
                if i == last:
                    raise TimeoutError(
                        "OpenAI API call timed out. This could be due to congestion or too small a timeout value. The timeout can be specified by setting the 'timeout' value (in seconds) in the llm_config (if you are using agents) or the OpenAIWrapper constructor (if you are using the OpenAIWrapper directly)."
                    ) from err
            except APIError as err:
                error_code = getattr(err, "code", None)
                if error_code == "content_filter":
                    # raise the error for content_filter
                    raise
                logger.debug(f"config {i} failed", exc_info=True)
                if i == last:
                    raise
            else:
                # add cost calculation before caching no matter filter is passed or not
                response.cost = client.cost(response)
                actual_usage = client.get_usage(response)
                total_usage = actual_usage.copy() if actual_usage is not None else total_usage
                self._update_usage(actual_usage=actual_usage, total_usage=total_usage)
                if cache_client is not None:
                    # Cache the response
                    with cache_client as cache:
                        cache.set(key, response)

                response.message_retrieval_function = client.message_retrieval
                # check the filter
                pass_filter = filter_func is None or filter_func(context=context, response=response)
                if pass_filter or i == last:
                    # Return the response if it passes the filter or it is the last client
                    response.config_id = i
                    response.pass_filter = pass_filter
                    return response
                continue  # filter is not passed; try the next config
        raise RuntimeError("Should not reach here.")

    @staticmethod
    def _update_dict_from_chunk(chunk: BaseModel, d: Dict[str, Any], field: str) -> int:
        """Update the dict from the chunk.

        Reads `chunk.field` and if present updates `d[field]` accordingly.

        Args:
            chunk: The chunk.
            d: The dict to be updated in place.
            field: The field.

        Returns:
            The updated dict.

        """
        completion_tokens = 0
        assert isinstance(d, dict), d
        if hasattr(chunk, field) and getattr(chunk, field) is not None:
            new_value = getattr(chunk, field)
            if isinstance(new_value, list) or isinstance(new_value, dict):
                raise NotImplementedError(
                    f"Field {field} is a list or dict, which is currently not supported. "
                    "Only string and numbers are supported."
                )
            if field not in d:
                d[field] = ""
            if isinstance(new_value, str):
                d[field] += getattr(chunk, field)
            else:
                d[field] = new_value
            completion_tokens = 1

        return completion_tokens

    @staticmethod
    def _update_function_call_from_chunk(
        function_call_chunk: Union[ChoiceDeltaToolCallFunction, ChoiceDeltaFunctionCall],
        full_function_call: Optional[Dict[str, Any]],
        completion_tokens: int,
    ) -> Tuple[Dict[str, Any], int]:
        """Update the function call from the chunk.

        Args:
            function_call_chunk: The function call chunk.
            full_function_call: The full function call.
            completion_tokens: The number of completion tokens.

        Returns:
            The updated full function call and the updated number of completion tokens.

        """
        # Handle function call
        if function_call_chunk:
            if full_function_call is None:
                full_function_call = {}
            for field in ["name", "arguments"]:
                completion_tokens += OpenAIWrapper._update_dict_from_chunk(
                    function_call_chunk, full_function_call, field
                )

        if full_function_call:
            return full_function_call, completion_tokens
        else:
            raise RuntimeError("Function call is not found, this should not happen.")

    @staticmethod
    def _update_tool_calls_from_chunk(
        tool_calls_chunk: ChoiceDeltaToolCall,
        full_tool_call: Optional[Dict[str, Any]],
        completion_tokens: int,
    ) -> Tuple[Dict[str, Any], int]:
        """Update the tool call from the chunk.

        Args:
            tool_call_chunk: The tool call chunk.
            full_tool_call: The full tool call.
            completion_tokens: The number of completion tokens.

        Returns:
            The updated full tool call and the updated number of completion tokens.

        """
        # future proofing for when tool calls other than function calls are supported
        if tool_calls_chunk.type and tool_calls_chunk.type != "function":
            raise NotImplementedError(
                f"Tool call type {tool_calls_chunk.type} is currently not supported. "
                "Only function calls are supported."
            )

        # Handle tool call
        assert full_tool_call is None or isinstance(full_tool_call, dict), full_tool_call
        if tool_calls_chunk:
            if full_tool_call is None:
                full_tool_call = {}
            for field in ["index", "id", "type"]:
                completion_tokens += OpenAIWrapper._update_dict_from_chunk(tool_calls_chunk, full_tool_call, field)

            if hasattr(tool_calls_chunk, "function") and tool_calls_chunk.function:
                if "function" not in full_tool_call:
                    full_tool_call["function"] = None

                full_tool_call["function"], completion_tokens = OpenAIWrapper._update_function_call_from_chunk(
                    tool_calls_chunk.function, full_tool_call["function"], completion_tokens
                )

        if full_tool_call:
            return full_tool_call, completion_tokens
        else:
            raise RuntimeError("Tool call is not found, this should not happen.")

    def _update_usage(self, actual_usage, total_usage):
        def update_usage(usage_summary, response_usage):
            # go through RESPONSE_USAGE_KEYS and check that they are in response_usage and if not just return usage_summary
            for key in ModelClient.RESPONSE_USAGE_KEYS:
                if key not in response_usage:
                    return usage_summary

            model = response_usage["model"]
            cost = response_usage["cost"]
            prompt_tokens = response_usage["prompt_tokens"]
            completion_tokens = response_usage["completion_tokens"]
            total_tokens = response_usage["total_tokens"]

            if usage_summary is None:
                usage_summary = {"total_cost": cost}
            else:
                usage_summary["total_cost"] += cost

            usage_summary[model] = {
                "cost": usage_summary.get(model, {}).get("cost", 0) + cost,
                "prompt_tokens": usage_summary.get(model, {}).get("prompt_tokens", 0) + prompt_tokens,
                "completion_tokens": usage_summary.get(model, {}).get("completion_tokens", 0) + completion_tokens,
                "total_tokens": usage_summary.get(model, {}).get("total_tokens", 0) + total_tokens,
            }
            return usage_summary

        if total_usage is not None:
            self.total_usage_summary = update_usage(self.total_usage_summary, total_usage)
        if actual_usage is not None:
            self.actual_usage_summary = update_usage(self.actual_usage_summary, actual_usage)

    def print_usage_summary(self, mode: Union[str, List[str]] = ["actual", "total"]) -> None:
        """Print the usage summary."""
        iostream = self._iostream

        def print_usage(usage_summary: Optional[Dict[str, Any]], usage_type: str = "total") -> None:
            word_from_type = "including" if usage_type == "total" else "excluding"
            if usage_summary is None:
                iostream.print("No actual cost incurred (all completions are using cache).", flush=True)
                return

            iostream.print(f"Usage summary {word_from_type} cached usage: ", flush=True)
            iostream.print(f"Total cost: {round(usage_summary['total_cost'], 5)}", flush=True)
            for model, counts in usage_summary.items():
                if model == "total_cost":
                    continue  #
                iostream.print(
                    f"* Model '{model}': cost: {round(counts['cost'], 5)}, prompt_tokens: {counts['prompt_tokens']}, completion_tokens: {counts['completion_tokens']}, total_tokens: {counts['total_tokens']}",
                    flush=True,
                )

        if self.total_usage_summary is None:
            iostream.print('No usage summary. Please call "create" first.', flush=True)
            return

        if isinstance(mode, list):
            if len(mode) == 0 or len(mode) > 2:
                raise ValueError(f'Invalid mode: {mode}, choose from "actual", "total", ["actual", "total"]')
            if "actual" in mode and "total" in mode:
                mode = "both"
            elif "actual" in mode:
                mode = "actual"
            elif "total" in mode:
                mode = "total"

        iostream.print("-" * 100, flush=True)
        if mode == "both":
            print_usage(self.actual_usage_summary, "actual")
            iostream.print()
            if self.total_usage_summary != self.actual_usage_summary:
                print_usage(self.total_usage_summary, "total")
            else:
                iostream.print(
                    "All completions are non-cached: the total cost with cached completions is the same as actual cost.",
                    flush=True,
                )
        elif mode == "total":
            print_usage(self.total_usage_summary, "total")
        elif mode == "actual":
            print_usage(self.actual_usage_summary, "actual")
        else:
            raise ValueError(f'Invalid mode: {mode}, choose from "actual", "total", ["actual", "total"]')
        iostream.print("-" * 100, flush=True)

    def clear_usage_summary(self) -> None:
        """Clear the usage summary."""
        self.total_usage_summary = None
        self.actual_usage_summary = None

    @classmethod
    def extract_text_or_completion_object(
        cls, response: ModelClient.ModelClientResponseProtocol
    ) -> Union[List[str], List[ModelClient.ModelClientResponseProtocol.Choice.Message]]:
        """Extract the text or ChatCompletion objects from a completion or chat response.

        Args:
            response (ChatCompletion | Completion): The response from openai.

        Returns:
            A list of text, or a list of ChatCompletion objects if function_call/tool_calls are present.
        """
        return response.message_retrieval_function(response)


# TODO: logging<|MERGE_RESOLUTION|>--- conflicted
+++ resolved
@@ -10,15 +10,9 @@
 from typing import Protocol
 
 from autogen.cache.cache import Cache
-<<<<<<< HEAD
 from autogen.io.base import IOStream
 from autogen.io.console import IOConsole
-from autogen.oai import completion
-
-from autogen.oai.openai_utils import DEFAULT_AZURE_API_VERSION, get_key, OAI_PRICE1K
-=======
 from autogen.oai.openai_utils import get_key, OAI_PRICE1K
->>>>>>> 81fc749e
 from autogen.token_count_utils import count_token
 
 TOOL_ENABLED = False
