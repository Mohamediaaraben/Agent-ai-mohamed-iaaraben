from __future__ import annotations

import os
import sys
from typing import List, Optional, Dict, Callable, Union
import logging
import inspect
from flaml.automl.logger import logger_formatter
from abc import ABC, abstractmethod
from typing import Protocol

from autogen.oai.openai_utils import get_key, oai_price1k
from autogen.token_count_utils import count_token

TOOL_ENABLED = False
try:
    import openai
    from openai import OpenAI, APIError
    from openai.types.chat import ChatCompletion
    from openai.types.chat.chat_completion import ChatCompletionMessage, Choice
    from openai.types.completion import Completion
    from openai.types.completion_usage import CompletionUsage
    import diskcache

    if openai.__version__ >= "1.1.0":
        TOOL_ENABLED = True
    ERROR = None
except ImportError:
    ERROR = ImportError("Please install openai>=1 and diskcache to use autogen.OpenAIWrapper.")
    OpenAI = object

logger = logging.getLogger(__name__)
if not logger.handlers:
    # Add the console handler.
    _ch = logging.StreamHandler(stream=sys.stdout)
    _ch.setFormatter(logger_formatter)
    logger.addHandler(_ch)


def template_formatter(
    template: str | Callable | None,
    context: Optional[Dict] = None,
    allow_format_str_template: Optional[bool] = False,
):
    if not context or template is None:
        return template
    if isinstance(template, str):
        return template.format(**context) if allow_format_str_template else template
    return template(context)


class ResponseCreator:
    cache_path_root: str = ".cache"
    extra_kwargs = {"cache_seed", "filter_func", "allow_format_str_template", "context"}

    def construct_create_params(self, create_config: Dict, extra_kwargs: Dict) -> Dict:
        """Prime the create_config with additional_kwargs."""
        # Validate the config
        prompt = create_config.get("prompt")
        messages = create_config.get("messages")
        if (prompt is None) == (messages is None):
            raise ValueError("Either prompt or messages should be in create config but not both.")
        context = extra_kwargs.get("context")
        if context is None:
            # No need to instantiate if no context is provided.
            return create_config
        # Instantiate the prompt or messages
        allow_format_str_template = extra_kwargs.get("allow_format_str_template", False)
        # Make a copy of the config
        params = create_config.copy()
        if prompt is not None:
            # Instantiate the prompt
            params["prompt"] = self.instantiate(prompt, context, allow_format_str_template)
        elif context:
            # Instantiate the messages
            params["messages"] = [
                {
                    **m,
                    "content": self.instantiate(m["content"], context, allow_format_str_template),
                }
                if m.get("content")
                else m
                for m in messages
            ]
        return params

    def create(self, client, client_id, is_last, create_config: Dict, extra_kwargs: Dict):
        # construct the create params
        params = self.construct_create_params(create_config, extra_kwargs)
        # get the cache_seed, filter_func and context
        cache_seed = extra_kwargs.get("cache_seed", 41)
        filter_func = extra_kwargs.get("filter_func")
        context = extra_kwargs.get("context")
        with diskcache.Cache(f"{self.cache_path_root}/{cache_seed}") as cache:
            if cache_seed is not None:
                # Try to get the response from cache
                key = get_key(params)
                response = cache.get(key, None)
                if response is not None:
                    # check the filter
                    pass_filter = filter_func is None or filter_func(context=context, response=response)
                    if pass_filter or is_last:
                        # Return the response if it passes the filter or it is the last client
                        response.pass_filter = pass_filter
                        # TODO: add response.cost
                        return response

            response = client.create(params)
            if response is None:
                return None

            if cache_seed is not None:
                # Cache the response
                with diskcache.Cache(f"{self.cache_path_root}/{cache_seed}") as cache:
                    cache.set(key, response)

            # check the filter
            pass_filter = filter_func is None or filter_func(context=context, response=response)
            if pass_filter or is_last:
                # Return the response if it passes the filter or it is the last client
                response.pass_filter = pass_filter
                response.config_id = client_id
                response.cost = client.cost(response)
                return response
            return None


class Client(ABC):
    """
    A client class must implement the following methods:
    - create must return a response object that implements the ClientResponseProtocol
    - cost

    This class is used to create a client that can be used by OpenAIWrapper.
    It mimicks the OpenAI class, but allows for custom clients to be used.
    """

    class ClientResponseProtocol(Protocol):
        class Choice(Protocol):
            class Message(Protocol):
                content: str | None
                function_call: str | None

        choices: List[Choice]
        config_id: int
        cost: float
        pass_filter: bool

    def update(self, config: Dict):
        # update with anything here
        pass

    @abstractmethod
    def create(self, params) -> ClientResponseProtocol:
        pass

    @abstractmethod
    def cost(self, response: ClientResponseProtocol) -> float:
        pass


class OpenAIClient(Client):
    def __init__(self, config: Dict):
        self.client = OpenAI(**config)

    def create(self, params):
        completions = self.client.chat.completions if "messages" in params else self.client.completions
        # If streaming is enabled, has messages, and does not have functions, then
        # iterate over the chunks of the response
        if params.get("stream", False) and "messages" in params and "functions" not in params:
            response_contents = [""] * params.get("n", 1)
            finish_reasons = [""] * params.get("n", 1)
            completion_tokens = 0

            # Set the terminal text color to green
            print("\033[32m", end="")

            # Send the chat completion request to OpenAI's API and process the response in chunks
            for chunk in completions.create(**params):
                if chunk.choices:
                    for choice in chunk.choices:
                        content = choice.delta.content
                        finish_reasons[choice.index] = choice.finish_reason
                        # If content is present, print it to the terminal and update response variables
                        if content is not None:
                            print(content, end="", flush=True)
                            response_contents[choice.index] += content
                            completion_tokens += 1
                        else:
                            print()

            # Reset the terminal text color
            print("\033[0m\n")

            # Prepare the final ChatCompletion object based on the accumulated data
            model = chunk.model.replace("gpt-35", "gpt-3.5")  # hack for Azure API
            prompt_tokens = count_token(params["messages"], model)
            response = ChatCompletion(
                id=chunk.id,
                model=chunk.model,
                created=chunk.created,
                object="chat.completion",
                choices=[],
                usage=CompletionUsage(
                    prompt_tokens=prompt_tokens,
                    completion_tokens=completion_tokens,
                    total_tokens=prompt_tokens + completion_tokens,
                ),
            )
            for i in range(len(response_contents)):
                response.choices.append(
                    Choice(
                        index=i,
                        finish_reason=finish_reasons[i],
                        message=ChatCompletionMessage(
                            role="assistant", content=response_contents[i], function_call=None
                        ),
                    )
                )
        else:
            # If streaming is not enabled or using functions, send a regular chat completion request
            # Functions are not supported, so ensure streaming is disabled
            params = params.copy()
            params["stream"] = False
            response = completions.create(**params)
        return response

    def cost(self, response: Union[ChatCompletion, Completion]) -> float:
        """Calculate the cost of the response."""
        model = response.model
        if model not in oai_price1k:
            # TODO: add logging to warn that the model is not found
            return 0

        n_input_tokens = response.usage.prompt_tokens
        n_output_tokens = response.usage.completion_tokens
        tmp_price1K = oai_price1k[model]
        # First value is input token rate, second value is output token rate
        if isinstance(tmp_price1K, tuple):
            return (tmp_price1K[0] * n_input_tokens + tmp_price1K[1] * n_output_tokens) / 1000
        return tmp_price1K * (n_input_tokens + n_output_tokens) / 1000


class OpenAIWrapper:
    """A wrapper class for openai client."""

    openai_kwargs = set(inspect.getfullargspec(OpenAI.__init__).kwonlyargs)
<<<<<<< HEAD
    extra_kwargs = {"api_version"}
=======
    total_usage_summary: Dict = None
    actual_usage_summary: Dict = None
>>>>>>> 6848e609

    def __init__(self, *, config_list: List[Dict] = None, **base_config):
        """
        Args:
            config_list: a list of config dicts to override the base_config.
                They can contain additional kwargs as allowed in the [create](/docs/reference/oai/client#create) method. E.g.,

        ```python
        config_list=[
            {
                "model": "gpt-4",
                "api_key": os.environ.get("AZURE_OPENAI_API_KEY"),
                "api_type": "azure",
                "base_url": os.environ.get("AZURE_OPENAI_API_BASE"),
                "api_version": "2023-03-15-preview",
            },
            {
                "model": "gpt-3.5-turbo",
                "api_key": os.environ.get("OPENAI_API_KEY"),
                "api_type": "open_ai",
                "base_url": "https://api.openai.com/v1",
            },
            {
                "model": "llama-7B",
                "base_url": "http://127.0.0.1:8080",
                "api_type": "open_ai",
            }
        ]
        ```

            base_config: base config. It can contain both keyword arguments for openai client
                and additional kwargs.
        """
        self.response_creator = ResponseCreator()
        self.extra_kwargs.update(self.response_creator.extra_kwargs)
        openai_config, extra_kwargs = self._separate_openai_config(base_config)
        if type(config_list) is list and len(config_list) == 0:
            logger.warning("openai client was provided with an empty config_list, which may not be intended.")
        if config_list:
            config_list = [config.copy() for config in config_list]  # make a copy before modifying
            self._clients = [self._client(config, openai_config) for config in config_list]  # could modify the config
            self._config_list = [
                {**extra_kwargs, **{k: v for k, v in config.items() if k not in self.openai_kwargs}}
                for config in config_list
            ]
        else:
            self._clients = [self._client(extra_kwargs, openai_config)]
            self._config_list = [extra_kwargs]

    def _process_for_azure(self, config: Dict, extra_kwargs: Dict, segment: str = "default"):
        # deal with api_version
        query_segment = f"{segment}_query"
        headers_segment = f"{segment}_headers"
        api_version = extra_kwargs.get("api_version")
        if api_version is not None and query_segment not in config:
            config[query_segment] = {"api-version": api_version}
            if segment == "default":
                # remove the api_version from extra_kwargs
                extra_kwargs.pop("api_version")
        if segment == "extra":
            return
        # deal with api_type
        api_type = extra_kwargs.get("api_type")
        if api_type is not None and api_type.startswith("azure") and headers_segment not in config:
            api_key = config.get("api_key", os.environ.get("AZURE_OPENAI_API_KEY"))
            config[headers_segment] = {"api-key": api_key}
            # remove the api_type from extra_kwargs
            extra_kwargs.pop("api_type")
            # deal with model
            model = extra_kwargs.get("model")
            if model is None:
                return
            if "gpt-3.5" in model:
                # hack for azure gpt-3.5
                extra_kwargs["model"] = model = model.replace("gpt-3.5", "gpt-35")
            base_url = config.get("base_url")
            if base_url is None:
                raise ValueError("to use azure openai api, base_url must be specified.")
            suffix = f"/openai/deployments/{model}"
            if not base_url.endswith(suffix):
                config["base_url"] += suffix[1:] if base_url.endswith("/") else suffix

    def _separate_openai_config(self, config):
        """Separate the config into openai_config and extra_kwargs."""
        openai_config = {k: v for k, v in config.items() if k in self.openai_kwargs}
        extra_kwargs = {k: v for k, v in config.items() if k not in self.openai_kwargs}
        self._process_for_azure(openai_config, extra_kwargs)
        return openai_config, extra_kwargs

    def _separate_create_config(self, config):
        """Separate the config into create_config and extra_kwargs."""
        create_config = {k: v for k, v in config.items() if k not in self.extra_kwargs}
        extra_kwargs = {k: v for k, v in config.items() if k in self.extra_kwargs}
        return create_config, extra_kwargs

    def _client(self, config, openai_config):
        """Create a client with the given config to overrdie openai_config,
        after removing extra kwargs.
        """
        openai_config = {**openai_config, **{k: v for k, v in config.items() if k in self.openai_kwargs}}
        self._process_for_azure(openai_config, config)
        if "custom_client" in config:
            custom_client = config["custom_client"]
            custom_client.update(config)
            return custom_client
        else:
            return OpenAIClient(openai_config)

    @classmethod
    def instantiate(
        cls,
        template: str | Callable | None,
        context: Optional[Dict] = None,
        allow_format_str_template: Optional[bool] = False,
    ):
        return template_formatter(template, context, allow_format_str_template)

    def create(self, **config):
        """Make a completion for a given config using openai's clients.
        Besides the kwargs allowed in openai's client, we allow the following additional kwargs.
        The config in each client will be overridden by the config.

        Args:
            - context (Dict | None): The context to instantiate the prompt or messages. Default to None.
                It needs to contain keys that are used by the prompt template or the filter function.
                E.g., `prompt="Complete the following sentence: {prefix}, context={"prefix": "Today I feel"}`.
                The actual prompt will be:
                "Complete the following sentence: Today I feel".
                More examples can be found at [templating](/docs/Use-Cases/enhanced_inference#templating).
            - `cache_seed` (int | None) for the cache. Default to 41.
                An integer cache_seed is useful when implementing "controlled randomness" for the completion.
                None for no caching.
            - filter_func (Callable | None): A function that takes in the context and the response
                and returns a boolean to indicate whether the response is valid. E.g.,

        ```python
        def yes_or_no_filter(context, response):
            return context.get("yes_or_no_choice", False) is False or any(
                text in ["Yes.", "No."] for text in client.extract_text_or_completion_object(response)
            )
        ```

            - allow_format_str_template (bool | None): Whether to allow format string template in the config. Default to false.
            - api_version (str | None): The api version. Default to None. E.g., "2023-08-01-preview".
        """
        if ERROR:
            raise ERROR
        last = len(self._clients) - 1
        for i, client in enumerate(self._clients):
            # merge the input config with the i-th config in the config list
            full_config = {**config, **self._config_list[i]}
            # separate the config into create_config and extra_kwargs
            create_config, extra_kwargs = self._separate_create_config(full_config)
            # process for azure
            self._process_for_azure(create_config, extra_kwargs, "extra")
<<<<<<< HEAD
            try:
                response = self.response_creator.create(
                    client=client,
                    client_id=i,
                    is_last=(i == last),
                    create_config=create_config,
                    extra_kwargs=extra_kwargs,
                )

                if response is not None:
                    return response
            except APIError:
                logger.debug(f"config {i} failed", exc_info=1)
                if i == last:
                    raise
=======
            # construct the create params
            params = self._construct_create_params(create_config, extra_kwargs)
            # get the cache_seed, filter_func and context
            cache_seed = extra_kwargs.get("cache_seed", 41)
            filter_func = extra_kwargs.get("filter_func")
            context = extra_kwargs.get("context")

            # Try to load the response from cache
            if cache_seed is not None:
                with diskcache.Cache(f"{self.cache_path_root}/{cache_seed}") as cache:
                    # Try to get the response from cache
                    key = get_key(params)
                    response = cache.get(key, None)

                    if response is not None:
                        try:
                            response.cost
                        except AttributeError:
                            # update atrribute if cost is not calculated
                            response.cost = self.cost(response)
                            cache.set(key, response)
                        self._update_usage_summary(response, use_cache=True)
                        # check the filter
                        pass_filter = filter_func is None or filter_func(context=context, response=response)
                        if pass_filter or i == last:
                            # Return the response if it passes the filter or it is the last client
                            response.config_id = i
                            response.pass_filter = pass_filter
                            return response
                        continue  # filter is not passed; try the next config
            try:
                response = self._completions_create(client, params)
            except APIError as err:
                error_code = getattr(err, "code", None)
                if error_code == "content_filter":
                    # raise the error for content_filter
                    raise
                logger.debug(f"config {i} failed", exc_info=1)
                if i == last:
                    raise
            else:
                # add cost calculation before caching no matter filter is passed or not
                response.cost = self.cost(response)
                self._update_usage_summary(response, use_cache=False)
                if cache_seed is not None:
                    # Cache the response
                    with diskcache.Cache(f"{self.cache_path_root}/{cache_seed}") as cache:
                        cache.set(key, response)

                # check the filter
                pass_filter = filter_func is None or filter_func(context=context, response=response)
                if pass_filter or i == last:
                    # Return the response if it passes the filter or it is the last client
                    response.config_id = i
                    response.pass_filter = pass_filter
                    return response
                continue  # filter is not passed; try the next config

    def _completions_create(self, client, params):
        completions = client.chat.completions if "messages" in params else client.completions
        # If streaming is enabled, has messages, and does not have functions, then
        # iterate over the chunks of the response
        if params.get("stream", False) and "messages" in params and "functions" not in params:
            response_contents = [""] * params.get("n", 1)
            finish_reasons = [""] * params.get("n", 1)
            completion_tokens = 0

            # Set the terminal text color to green
            print("\033[32m", end="")

            # Send the chat completion request to OpenAI's API and process the response in chunks
            for chunk in completions.create(**params):
                if chunk.choices:
                    for choice in chunk.choices:
                        content = choice.delta.content
                        finish_reasons[choice.index] = choice.finish_reason
                        # If content is present, print it to the terminal and update response variables
                        if content is not None:
                            print(content, end="", flush=True)
                            response_contents[choice.index] += content
                            completion_tokens += 1
                        else:
                            print()

            # Reset the terminal text color
            print("\033[0m\n")

            # Prepare the final ChatCompletion object based on the accumulated data
            model = chunk.model.replace("gpt-35", "gpt-3.5")  # hack for Azure API
            prompt_tokens = count_token(params["messages"], model)
            response = ChatCompletion(
                id=chunk.id,
                model=chunk.model,
                created=chunk.created,
                object="chat.completion",
                choices=[],
                usage=CompletionUsage(
                    prompt_tokens=prompt_tokens,
                    completion_tokens=completion_tokens,
                    total_tokens=prompt_tokens + completion_tokens,
                ),
            )
            for i in range(len(response_contents)):
                response.choices.append(
                    Choice(
                        index=i,
                        finish_reason=finish_reasons[i],
                        message=ChatCompletionMessage(
                            role="assistant", content=response_contents[i], function_call=None
                        ),
                    )
                )
        else:
            # If streaming is not enabled or using functions, send a regular chat completion request
            # Functions are not supported, so ensure streaming is disabled
            params = params.copy()
            params["stream"] = False
            response = completions.create(**params)
        return response
>>>>>>> 6848e609

    def _update_usage_summary(self, response: ChatCompletion | Completion, use_cache: bool) -> None:
        """Update the usage summary.

        Usage is calculated no mattter filter is passed or not.
        """

        def update_usage(usage_summary):
            if usage_summary is None:
                usage_summary = {"total_cost": response.cost}
            else:
                usage_summary["total_cost"] += response.cost

            usage_summary[response.model] = {
                "cost": usage_summary.get(response.model, {}).get("cost", 0) + response.cost,
                "prompt_tokens": usage_summary.get(response.model, {}).get("prompt_tokens", 0)
                + response.usage.prompt_tokens,
                "completion_tokens": usage_summary.get(response.model, {}).get("completion_tokens", 0)
                + response.usage.completion_tokens,
                "total_tokens": usage_summary.get(response.model, {}).get("total_tokens", 0)
                + response.usage.total_tokens,
            }
            return usage_summary

        self.total_usage_summary = update_usage(self.total_usage_summary)
        if not use_cache:
            self.actual_usage_summary = update_usage(self.actual_usage_summary)

    def print_usage_summary(self, mode: Union[str, List[str]] = ["actual", "total"]) -> None:
        """Print the usage summary."""

        def print_usage(usage_summary, usage_type="total"):
            word_from_type = "including" if usage_type == "total" else "excluding"
            if usage_summary is None:
                print("No actual cost incurred (all completions are using cache).", flush=True)
                return

            print(f"Usage summary {word_from_type} cached usage: ", flush=True)
            print(f"Total cost: {round(usage_summary['total_cost'], 5)}", flush=True)
            for model, counts in usage_summary.items():
                if model == "total_cost":
                    continue  #
                print(
                    f"* Model '{model}': cost: {round(counts['cost'], 5)}, prompt_tokens: {counts['prompt_tokens']}, completion_tokens: {counts['completion_tokens']}, total_tokens: {counts['total_tokens']}",
                    flush=True,
                )

        if self.total_usage_summary is None:
            print('No usage summary. Please call "create" first.', flush=True)
            return

        if isinstance(mode, list):
            if len(mode) == 0 or len(mode) > 2:
                raise ValueError(f'Invalid mode: {mode}, choose from "actual", "total", ["actual", "total"]')
            if "actual" in mode and "total" in mode:
                mode = "both"
            elif "actual" in mode:
                mode = "actual"
            elif "total" in mode:
                mode = "total"

        print("-" * 100, flush=True)
        if mode == "both":
            print_usage(self.actual_usage_summary, "actual")
            print()
            if self.total_usage_summary != self.actual_usage_summary:
                print_usage(self.total_usage_summary, "total")
            else:
                print(
                    "All completions are non-cached: the total cost with cached completions is the same as actual cost.",
                    flush=True,
                )
        elif mode == "total":
            print_usage(self.total_usage_summary, "total")
        elif mode == "actual":
            print_usage(self.actual_usage_summary, "actual")
        else:
            raise ValueError(f'Invalid mode: {mode}, choose from "actual", "total", ["actual", "total"]')
        print("-" * 100, flush=True)

    def clear_usage_summary(self) -> None:
        """Clear the usage summary."""
        self.total_usage_summary = None
        self.actual_usage_summary = None

    def cost(self, response: Union[ChatCompletion, Completion]) -> float:
        """Calculate the cost of the response."""
        model = response.model
        if model not in oai_price1k:
            # TODO: add logging to warn that the model is not found
            return 0

        n_input_tokens = response.usage.prompt_tokens
        n_output_tokens = response.usage.completion_tokens
        tmp_price1K = oai_price1k[model]
        # First value is input token rate, second value is output token rate
        if isinstance(tmp_price1K, tuple):
            return (tmp_price1K[0] * n_input_tokens + tmp_price1K[1] * n_output_tokens) / 1000
        return tmp_price1K * (n_input_tokens + n_output_tokens) / 1000

    @classmethod
<<<<<<< HEAD
    def extract_text_or_function_call(cls, response: Client.ClientResponseProtocol) -> List[str]:
        """Extract the text or function calls from a completion or chat response.
=======
    def extract_text_or_completion_object(
        cls, response: ChatCompletion | Completion
    ) -> Union[List[str], List[ChatCompletionMessage]]:
        """Extract the text or ChatCompletion objects from a completion or chat response.
>>>>>>> 6848e609

        Args:
            response (Client.ClientResponseProtocol): The response protocol, following ChatCompletion/Completion
            if response is not one of those then it is assumed to have originated from a custom client
            response (ChatCompletion | Completion): The response from openai.

        Returns:
            A list of text, or a list of ChatCompletion objects if function_call/tool_calls are present.
        """
        choices = response.choices
        if isinstance(response, Completion):
            return [choice.text for choice in choices]

        if TOOL_ENABLED:
            return [
                choice.message
                if choice.message.function_call is not None or choice.message.tool_calls is not None
                else choice.message.content
                for choice in choices
            ]
        else:
            return [
                choice.message if choice.message.function_call is not None else choice.message.content
                for choice in choices
            ]


# TODO: logging<|MERGE_RESOLUTION|>--- conflicted
+++ resolved
@@ -91,38 +91,50 @@
         cache_seed = extra_kwargs.get("cache_seed", 41)
         filter_func = extra_kwargs.get("filter_func")
         context = extra_kwargs.get("context")
-        with diskcache.Cache(f"{self.cache_path_root}/{cache_seed}") as cache:
-            if cache_seed is not None:
+
+        # Try to load the response from cache
+        if cache_seed is not None:
+            with diskcache.Cache(f"{self.cache_path_root}/{cache_seed}") as cache:
                 # Try to get the response from cache
                 key = get_key(params)
                 response = cache.get(key, None)
+
                 if response is not None:
+                    try:
+                        response.cost
+                    except AttributeError:
+                        # update atrribute if cost is not calculated
+                        response.cost = self.cost(response)
+                        cache.set(key, response)
+                    self._update_usage_summary(response, use_cache=True)
                     # check the filter
                     pass_filter = filter_func is None or filter_func(context=context, response=response)
                     if pass_filter or is_last:
                         # Return the response if it passes the filter or it is the last client
+                        response.config_id = client_id
                         response.pass_filter = pass_filter
-                        # TODO: add response.cost
                         return response
 
-            response = client.create(params)
-            if response is None:
-                return None
-
-            if cache_seed is not None:
-                # Cache the response
-                with diskcache.Cache(f"{self.cache_path_root}/{cache_seed}") as cache:
-                    cache.set(key, response)
-
-            # check the filter
-            pass_filter = filter_func is None or filter_func(context=context, response=response)
-            if pass_filter or is_last:
-                # Return the response if it passes the filter or it is the last client
-                response.pass_filter = pass_filter
-                response.config_id = client_id
-                response.cost = client.cost(response)
-                return response
+        response = client.create(params)
+        if response is None:
             return None
+
+        # add cost calculation before caching no matter filter is passed or not
+        response.cost = client.cost(response)
+        self._update_usage_summary(response, use_cache=False)
+        if cache_seed is not None:
+            # Cache the response
+            with diskcache.Cache(f"{self.cache_path_root}/{cache_seed}") as cache:
+                cache.set(key, response)
+
+        # check the filter
+        pass_filter = filter_func is None or filter_func(context=context, response=response)
+        if pass_filter or is_last:
+            # Return the response if it passes the filter or it is the last client
+            response.pass_filter = pass_filter
+            response.config_id = client_id
+            return response
+        return None
 
 
 class Client(ABC):
@@ -245,12 +257,9 @@
     """A wrapper class for openai client."""
 
     openai_kwargs = set(inspect.getfullargspec(OpenAI.__init__).kwonlyargs)
-<<<<<<< HEAD
     extra_kwargs = {"api_version"}
-=======
     total_usage_summary: Dict = None
     actual_usage_summary: Dict = None
->>>>>>> 6848e609
 
     def __init__(self, *, config_list: List[Dict] = None, **base_config):
         """
@@ -406,7 +415,6 @@
             create_config, extra_kwargs = self._separate_create_config(full_config)
             # process for azure
             self._process_for_azure(create_config, extra_kwargs, "extra")
-<<<<<<< HEAD
             try:
                 response = self.response_creator.create(
                     client=client,
@@ -418,43 +426,6 @@
 
                 if response is not None:
                     return response
-            except APIError:
-                logger.debug(f"config {i} failed", exc_info=1)
-                if i == last:
-                    raise
-=======
-            # construct the create params
-            params = self._construct_create_params(create_config, extra_kwargs)
-            # get the cache_seed, filter_func and context
-            cache_seed = extra_kwargs.get("cache_seed", 41)
-            filter_func = extra_kwargs.get("filter_func")
-            context = extra_kwargs.get("context")
-
-            # Try to load the response from cache
-            if cache_seed is not None:
-                with diskcache.Cache(f"{self.cache_path_root}/{cache_seed}") as cache:
-                    # Try to get the response from cache
-                    key = get_key(params)
-                    response = cache.get(key, None)
-
-                    if response is not None:
-                        try:
-                            response.cost
-                        except AttributeError:
-                            # update atrribute if cost is not calculated
-                            response.cost = self.cost(response)
-                            cache.set(key, response)
-                        self._update_usage_summary(response, use_cache=True)
-                        # check the filter
-                        pass_filter = filter_func is None or filter_func(context=context, response=response)
-                        if pass_filter or i == last:
-                            # Return the response if it passes the filter or it is the last client
-                            response.config_id = i
-                            response.pass_filter = pass_filter
-                            return response
-                        continue  # filter is not passed; try the next config
-            try:
-                response = self._completions_create(client, params)
             except APIError as err:
                 error_code = getattr(err, "code", None)
                 if error_code == "content_filter":
@@ -463,86 +434,6 @@
                 logger.debug(f"config {i} failed", exc_info=1)
                 if i == last:
                     raise
-            else:
-                # add cost calculation before caching no matter filter is passed or not
-                response.cost = self.cost(response)
-                self._update_usage_summary(response, use_cache=False)
-                if cache_seed is not None:
-                    # Cache the response
-                    with diskcache.Cache(f"{self.cache_path_root}/{cache_seed}") as cache:
-                        cache.set(key, response)
-
-                # check the filter
-                pass_filter = filter_func is None or filter_func(context=context, response=response)
-                if pass_filter or i == last:
-                    # Return the response if it passes the filter or it is the last client
-                    response.config_id = i
-                    response.pass_filter = pass_filter
-                    return response
-                continue  # filter is not passed; try the next config
-
-    def _completions_create(self, client, params):
-        completions = client.chat.completions if "messages" in params else client.completions
-        # If streaming is enabled, has messages, and does not have functions, then
-        # iterate over the chunks of the response
-        if params.get("stream", False) and "messages" in params and "functions" not in params:
-            response_contents = [""] * params.get("n", 1)
-            finish_reasons = [""] * params.get("n", 1)
-            completion_tokens = 0
-
-            # Set the terminal text color to green
-            print("\033[32m", end="")
-
-            # Send the chat completion request to OpenAI's API and process the response in chunks
-            for chunk in completions.create(**params):
-                if chunk.choices:
-                    for choice in chunk.choices:
-                        content = choice.delta.content
-                        finish_reasons[choice.index] = choice.finish_reason
-                        # If content is present, print it to the terminal and update response variables
-                        if content is not None:
-                            print(content, end="", flush=True)
-                            response_contents[choice.index] += content
-                            completion_tokens += 1
-                        else:
-                            print()
-
-            # Reset the terminal text color
-            print("\033[0m\n")
-
-            # Prepare the final ChatCompletion object based on the accumulated data
-            model = chunk.model.replace("gpt-35", "gpt-3.5")  # hack for Azure API
-            prompt_tokens = count_token(params["messages"], model)
-            response = ChatCompletion(
-                id=chunk.id,
-                model=chunk.model,
-                created=chunk.created,
-                object="chat.completion",
-                choices=[],
-                usage=CompletionUsage(
-                    prompt_tokens=prompt_tokens,
-                    completion_tokens=completion_tokens,
-                    total_tokens=prompt_tokens + completion_tokens,
-                ),
-            )
-            for i in range(len(response_contents)):
-                response.choices.append(
-                    Choice(
-                        index=i,
-                        finish_reason=finish_reasons[i],
-                        message=ChatCompletionMessage(
-                            role="assistant", content=response_contents[i], function_call=None
-                        ),
-                    )
-                )
-        else:
-            # If streaming is not enabled or using functions, send a regular chat completion request
-            # Functions are not supported, so ensure streaming is disabled
-            params = params.copy()
-            params["stream"] = False
-            response = completions.create(**params)
-        return response
->>>>>>> 6848e609
 
     def _update_usage_summary(self, response: ChatCompletion | Completion, use_cache: bool) -> None:
         """Update the usage summary.
@@ -644,20 +535,15 @@
         return tmp_price1K * (n_input_tokens + n_output_tokens) / 1000
 
     @classmethod
-<<<<<<< HEAD
-    def extract_text_or_function_call(cls, response: Client.ClientResponseProtocol) -> List[str]:
-        """Extract the text or function calls from a completion or chat response.
-=======
     def extract_text_or_completion_object(
-        cls, response: ChatCompletion | Completion
+        cls, response: Client.ClientResponseProtocol
     ) -> Union[List[str], List[ChatCompletionMessage]]:
         """Extract the text or ChatCompletion objects from a completion or chat response.
->>>>>>> 6848e609
 
         Args:
             response (Client.ClientResponseProtocol): The response protocol, following ChatCompletion/Completion
-            if response is not one of those then it is assumed to have originated from a custom client
-            response (ChatCompletion | Completion): The response from openai.
+            if response is not one of (ChatCompletion | Completion) then it is assumed to have originated from a custom client
+            if response is one of (ChatCompletion | Completion) the response is from openai.
 
         Returns:
             A list of text, or a list of ChatCompletion objects if function_call/tool_calls are present.
