import os
import json
import tempfile
from pathlib import Path
from typing import List, Optional, Dict, Set, Union
import logging
from dotenv import find_dotenv, load_dotenv

try:
    from openai import OpenAI
    from openai.types.beta.assistant import Assistant

    ERROR = None
except ImportError:
    ERROR = ImportError("Please install openai>=1 to use autogen.OpenAIWrapper.")
    OpenAI = object
    Assistant = object

NON_CACHE_KEY = ["api_key", "base_url", "api_type", "api_version"]
DEFAULT_AZURE_API_VERSION = "2023-08-01-preview"
OAI_PRICE1K = {
    "text-ada-001": 0.0004,
    "text-babbage-001": 0.0005,
    "text-curie-001": 0.002,
    "code-cushman-001": 0.024,
    "code-davinci-002": 0.1,
    "text-davinci-002": 0.02,
    "text-davinci-003": 0.02,
    "gpt-3.5-turbo-instruct": (0.0015, 0.002),
    "gpt-3.5-turbo-0301": (0.0015, 0.002),  # deprecate in Sep
    "gpt-3.5-turbo-0613": (0.0015, 0.002),
    "gpt-3.5-turbo-16k": (0.003, 0.004),
    "gpt-3.5-turbo-16k-0613": (0.003, 0.004),
    "gpt-35-turbo": (0.0015, 0.002),
    "gpt-35-turbo-16k": (0.003, 0.004),
    "gpt-35-turbo-instruct": (0.0015, 0.002),
    "gpt-4": (0.03, 0.06),
    "gpt-4-32k": (0.06, 0.12),
    "gpt-4-0314": (0.03, 0.06),  # deprecate in Sep
    "gpt-4-32k-0314": (0.06, 0.12),  # deprecate in Sep
    "gpt-4-0613": (0.03, 0.06),
    "gpt-4-32k-0613": (0.06, 0.12),
    # 11-06
    "gpt-3.5-turbo": (0.001, 0.002),
    "gpt-3.5-turbo-1106": (0.001, 0.002),
    "gpt-35-turbo-1106": (0.001, 0.002),
    "gpt-4-1106-preview": (0.01, 0.03),
    "gpt-4-1106-vision-preview": (0.01, 0.03),  # TODO: support vision pricing of images
}


def get_key(config):
    """Get a unique identifier of a configuration.

    Args:
        config (dict or list): A configuration.

    Returns:
        tuple: A unique identifier which can be used as a key for a dict.
    """
    copied = False
    for key in NON_CACHE_KEY:
        if key in config:
            config, copied = config.copy() if not copied else config, True
            config.pop(key)
    # if isinstance(config, dict):
    #     return tuple(get_key(x) for x in sorted(config.items()))
    # if isinstance(config, list):
    #     return tuple(get_key(x) for x in config)
    # return config
    return json.dumps(config, sort_keys=True)


def get_config_list(
    api_keys: List, base_urls: Optional[List] = None, api_type: Optional[str] = None, api_version: Optional[str] = None
) -> List[Dict]:
    """Get a list of configs for OpenAI API client.

    Args:
        api_keys (list): The api keys for openai api calls.
        base_urls (list, optional): The api bases for openai api calls. If provided, should match the length of api_keys.
        api_type (str, optional): The api type for openai api calls.
        api_version (str, optional): The api version for openai api calls.

    Returns:
        list: A list of configs for OepnAI API calls.

    Example:
    ```
    # Define a list of API keys
    api_keys = ['key1', 'key2', 'key3']

    # Optionally, define a list of base URLs corresponding to each API key
    base_urls = ['https://api.service1.com', 'https://api.service2.com', 'https://api.service3.com']

    # Optionally, define the API type and version if they are common for all keys
    api_type = 'azure'
    api_version = '2023-08-01-preview'

    # Call the get_config_list function to get a list of configuration dictionaries
    config_list = get_config_list(api_keys, base_urls, api_type, api_version)
    ```

    """
    if base_urls is not None:
        assert len(api_keys) == len(base_urls), "The length of api_keys must match the length of base_urls"
    config_list = []
    for i, api_key in enumerate(api_keys):
        if not api_key.strip():
            continue
        config = {"api_key": api_key}
        if base_urls:
            config["base_url"] = base_urls[i]
        if api_type:
            config["api_type"] = api_type
        if api_version:
            config["api_version"] = api_version
        config_list.append(config)
    return config_list


def config_list_openai_aoai(
    key_file_path: Optional[str] = ".",
    openai_api_key_file: Optional[str] = "key_openai.txt",
    aoai_api_key_file: Optional[str] = "key_aoai.txt",
    openai_api_base_file: Optional[str] = "base_openai.txt",
    aoai_api_base_file: Optional[str] = "base_aoai.txt",
    exclude: Optional[str] = None,
) -> List[Dict]:
    """Get a list of configs for OpenAI API client (including Azure or local model deployments that support OpenAI's chat completion API).

    This function constructs configurations by reading API keys and base URLs from environment variables or text files.
    It supports configurations for both OpenAI and Azure OpenAI services, allowing for the exclusion of one or the other.
    When text files are used, the environment variables will be overwritten.
    To prevent text files from being used, set the corresponding file name to None.
    Or set key_file_path to None to disallow reading from text files.

    Args:
        key_file_path (str, optional): The directory path where the API key files are located. Defaults to the current directory.
        openai_api_key_file (str, optional): The filename containing the OpenAI API key. Defaults to 'key_openai.txt'.
        aoai_api_key_file (str, optional): The filename containing the Azure OpenAI API key. Defaults to 'key_aoai.txt'.
        openai_api_base_file (str, optional): The filename containing the OpenAI API base URL. Defaults to 'base_openai.txt'.
        aoai_api_base_file (str, optional): The filename containing the Azure OpenAI API base URL. Defaults to 'base_aoai.txt'.
        exclude (str, optional): The API type to exclude from the configuration list. Can be 'openai' or 'aoai'. Defaults to None.

    Returns:
        List[Dict]: A list of configuration dictionaries. Each dictionary contains keys for 'api_key', 'base_url', 'api_type',
        and 'api_version'.

    Raises:
        FileNotFoundError: If the specified key files are not found and the corresponding API key is not set in the environment variables.

    Example:
        # To generate configurations excluding Azure OpenAI:
        configs = config_list_openai_aoai(exclude='aoai')

    File samples:
        - key_aoai.txt

        ```
        aoai-12345abcdef67890ghijklmnopqr
        aoai-09876zyxwvuts54321fedcba
        ```

        - base_aoai.txt

        ```
        https://api.azure.com/v1
        https://api.azure2.com/v1
        ```

    Notes:
        - The function checks for API keys and base URLs in the following environment variables: 'OPENAI_API_KEY', 'AZURE_OPENAI_API_KEY',
          'OPENAI_API_BASE' and 'AZURE_OPENAI_API_BASE'. If these are not found, it attempts to read from the specified files in the
          'key_file_path' directory.
        - The API version for Azure configurations is set to DEFAULT_AZURE_API_VERSION by default.
        - If 'exclude' is set to 'openai', only Azure OpenAI configurations are returned, and vice versa.
        - The function assumes that the API keys and base URLs in the environment variables are separated by new lines if there are
          multiple entries.
    """
    if exclude != "openai" and key_file_path is not None:
        # skip if key_file_path is None
        if openai_api_key_file is not None:
            # skip if openai_api_key_file is None
            try:
                with open(f"{key_file_path}/{openai_api_key_file}") as key_file:
                    os.environ["OPENAI_API_KEY"] = key_file.read().strip()
            except FileNotFoundError:
                logging.info(
                    "OPENAI_API_KEY is not found in os.environ "
                    "and key_openai.txt is not found in the specified path. You can specify the api_key in the config_list."
                )
        if openai_api_base_file is not None:
            # skip if openai_api_base_file is None
            try:
                with open(f"{key_file_path}/{openai_api_base_file}") as key_file:
                    os.environ["OPENAI_API_BASE"] = key_file.read().strip()
            except FileNotFoundError:
                logging.info(
                    "OPENAI_API_BASE is not found in os.environ "
                    "and base_openai.txt is not found in the specified path. You can specify the base_url in the config_list."
                )
    if exclude != "aoai" and key_file_path is not None:
        # skip if key_file_path is None
        if aoai_api_key_file is not None:
            try:
                with open(f"{key_file_path}/{aoai_api_key_file}") as key_file:
                    os.environ["AZURE_OPENAI_API_KEY"] = key_file.read().strip()
            except FileNotFoundError:
                logging.info(
                    "AZURE_OPENAI_API_KEY is not found in os.environ "
                    "and key_aoai.txt is not found in the specified path. You can specify the api_key in the config_list."
                )
        if aoai_api_base_file is not None:
            try:
                with open(f"{key_file_path}/{aoai_api_base_file}") as key_file:
                    os.environ["AZURE_OPENAI_API_BASE"] = key_file.read().strip()
            except FileNotFoundError:
                logging.info(
                    "AZURE_OPENAI_API_BASE is not found in os.environ "
                    "and base_aoai.txt is not found in the specified path. You can specify the base_url in the config_list."
                )
    aoai_config = (
        get_config_list(
            # Assuming Azure OpenAI api keys in os.environ["AZURE_OPENAI_API_KEY"], in separated lines
            api_keys=os.environ.get("AZURE_OPENAI_API_KEY", "").split("\n"),
            # Assuming Azure OpenAI api bases in os.environ["AZURE_OPENAI_API_BASE"], in separated lines
            base_urls=os.environ.get("AZURE_OPENAI_API_BASE", "").split("\n"),
            api_type="azure",
            api_version=DEFAULT_AZURE_API_VERSION,
        )
        if exclude != "aoai"
        else []
    )
    # process openai base urls
    base_urls = os.environ.get("OPENAI_API_BASE", None)
    base_urls = base_urls if base_urls is None else base_urls.split("\n")
    openai_config = (
        get_config_list(
            # Assuming OpenAI API_KEY in os.environ["OPENAI_API_KEY"]
            api_keys=os.environ.get("OPENAI_API_KEY", "").split("\n"),
            base_urls=base_urls,
            # "api_type": "open_ai",
        )
        if exclude != "openai"
        else []
    )
    config_list = openai_config + aoai_config
    return config_list


def config_list_from_models(
    key_file_path: Optional[str] = ".",
    openai_api_key_file: Optional[str] = "key_openai.txt",
    aoai_api_key_file: Optional[str] = "key_aoai.txt",
    aoai_api_base_file: Optional[str] = "base_aoai.txt",
    exclude: Optional[str] = None,
    model_list: Optional[list] = None,
) -> List[Dict]:
    """
    Get a list of configs for API calls with models specified in the model list.

    This function extends `config_list_openai_aoai` by allowing to clone its' out for each fof the models provided.
    Each configuration will have a 'model' key with the model name as its value. This is particularly useful when
    all endpoints have same set of models.

    Args:
        key_file_path (str, optional): The path to the key files.
        openai_api_key_file (str, optional): The file name of the OpenAI API key.
        aoai_api_key_file (str, optional): The file name of the Azure OpenAI API key.
        aoai_api_base_file (str, optional): The file name of the Azure OpenAI API base.
        exclude (str, optional): The API type to exclude, "openai" or "aoai".
        model_list (list, optional): The list of model names to include in the configs.

    Returns:
        list: A list of configs for OpenAI API calls, each including model information.

    Example:
    ```
        # Define the path where the API key files are located
        key_file_path = '/path/to/key/files'

        # Define the file names for the OpenAI and Azure OpenAI API keys and bases
        openai_api_key_file = 'key_openai.txt'
        aoai_api_key_file = 'key_aoai.txt'
        aoai_api_base_file = 'base_aoai.txt'

        # Define the list of models for which to create configurations
        model_list = ['gpt-4', 'gpt-3.5-turbo']

        # Call the function to get a list of configuration dictionaries
        config_list = config_list_from_models(
            key_file_path=key_file_path,
            openai_api_key_file=openai_api_key_file,
            aoai_api_key_file=aoai_api_key_file,
            aoai_api_base_file=aoai_api_base_file,
            model_list=model_list
        )

        # The `config_list` will contain configurations for the specified models, for example:
        # [
        #     {'api_key': '...', 'base_url': 'https://api.openai.com', 'model': 'gpt-4'},
        #     {'api_key': '...', 'base_url': 'https://api.openai.com', 'model': 'gpt-3.5-turbo'}
        # ]
    ```
    """
    config_list = config_list_openai_aoai(
        key_file_path,
        openai_api_key_file,
        aoai_api_key_file,
        aoai_api_base_file,
        exclude,
    )
    if model_list:
        config_list = [{**config, "model": model} for model in model_list for config in config_list]
    return config_list


def config_list_gpt4_gpt35(
    key_file_path: Optional[str] = ".",
    openai_api_key_file: Optional[str] = "key_openai.txt",
    aoai_api_key_file: Optional[str] = "key_aoai.txt",
    aoai_api_base_file: Optional[str] = "base_aoai.txt",
    exclude: Optional[str] = None,
) -> List[Dict]:
    """Get a list of configs for 'gpt-4' followed by 'gpt-3.5-turbo' API calls.

    Args:
        key_file_path (str, optional): The path to the key files.
        openai_api_key_file (str, optional): The file name of the openai api key.
        aoai_api_key_file (str, optional): The file name of the azure openai api key.
        aoai_api_base_file (str, optional): The file name of the azure openai api base.
        exclude (str, optional): The api type to exclude, "openai" or "aoai".

    Returns:
        list: A list of configs for openai api calls.
    """
    return config_list_from_models(
        key_file_path,
        openai_api_key_file,
        aoai_api_key_file,
        aoai_api_base_file,
        exclude,
        model_list=["gpt-4", "gpt-3.5-turbo"],
    )


def filter_config(config_list, filter_dict):
    """
    This function filters `config_list` by checking each configuration dictionary against the
    criteria specified in `filter_dict`. A configuration dictionary is retained if for every
    key in `filter_dict`, see example below.

    Args:
        config_list (list of dict): A list of configuration dictionaries to be filtered.
        filter_dict (dict): A dictionary representing the filter criteria, where each key is a
                            field name to check within the configuration dictionaries, and the
                            corresponding value is a list of acceptable values for that field.

    Returns:
        list of dict: A list of configuration dictionaries that meet all the criteria specified
                      in `filter_dict`.

    Example:
    ```
        # Example configuration list with various models and API types
        configs = [
            {'model': 'gpt-3.5-turbo', 'api_type': 'openai'},
            {'model': 'gpt-4', 'api_type': 'openai'},
            {'model': 'gpt-3.5-turbo', 'api_type': 'azure'},
        ]

        # Define filter criteria to select configurations for the 'gpt-3.5-turbo' model
        # that are also using the 'openai' API type
        filter_criteria = {
            'model': ['gpt-3.5-turbo'],  # Only accept configurations for 'gpt-3.5-turbo'
            'api_type': ['openai']       # Only accept configurations for 'openai' API type
        }

        # Apply the filter to the configuration list
        filtered_configs = filter_config(configs, filter_criteria)

        # The resulting `filtered_configs` will be:
        # [{'model': 'gpt-3.5-turbo', 'api_type': 'openai'}]
    ```

    Note:
        - If `filter_dict` is empty or None, no filtering is applied and `config_list` is returned as is.
        - If a configuration dictionary in `config_list` does not contain a key specified in `filter_dict`,
          it is considered a non-match and is excluded from the result.
        - If the list of acceptable values for a key in `filter_dict` includes None, then configuration
          dictionaries that do not have that key will also be considered a match.
    """
    if filter_dict:
        config_list = [
            config for config in config_list if all(config.get(key) in value for key, value in filter_dict.items())
        ]
    return config_list


def config_list_from_json(
    env_or_file: str,
    file_location: Optional[str] = "",
    filter_dict: Optional[Dict[str, Union[List[Union[str, None]], Set[Union[str, None]]]]] = None,
) -> List[Dict]:
    """
    Retrieves a list of API configurations from a JSON stored in an environment variable or a file.

    This function attempts to parse JSON data from the given `env_or_file` parameter. If `env_or_file` is an
    environment variable containing JSON data, it will be used directly. Otherwise, it is assumed to be a filename,
    and the function will attempt to read the file from the specified `file_location`.

    The `filter_dict` parameter allows for filtering the configurations based on specified criteria. Each key in the
    `filter_dict` corresponds to a field in the configuration dictionaries, and the associated value is a list or set
    of acceptable values for that field. If a field is missing in a configuration and `None` is included in the list
    of acceptable values for that field, the configuration will still be considered a match.

    Args:
<<<<<<< HEAD
        env_or_file (str): The env variable name or file name. Env variables take presedence over files.
        file_location (str, optional): The file location.
        filter_dict (dict, optional): The filter dict with keys corresponding to a field in each config,
            and values corresponding to lists of acceptable values for each key.
            e.g.,
    ```python
    filter_dict = {
        "api_type": ["open_ai", None],  # None means a missing key is acceptable
        "model": ["gpt-3.5-turbo", "gpt-4"],
    }
    ```

    Returns:
        list: A list of configs for openai api calls.

    Raises:
        FileNotFoundError: if env_or_file is neither found as an environment variable nor a file
=======
        env_or_file (str): The name of the environment variable or the filename containing the JSON data.
        file_location (str, optional): The directory path where the file is located, if `env_or_file` is a filename.
        filter_dict (dict, optional): A dictionary specifying the filtering criteria for the configurations, with
            keys representing field names and values being lists or sets of acceptable values for those fields.

    Example:
    ```
    # Suppose we have an environment variable 'CONFIG_JSON' with the following content:
    # '[{"model": "gpt-3.5-turbo", "api_type": "openai"}, {"model": "gpt-4", "api_type": "openai"}]'

    # We can retrieve a filtered list of configurations like this:
    filter_criteria = {"api_type": ["openai"], "model": ["gpt-3.5-turbo"]}
    configs = config_list_from_json('CONFIG_JSON', filter_dict=filter_criteria)
    # The 'configs' variable will now contain only the configurations that match the filter criteria.
    ```

    Returns:
        List[Dict]: A list of configuration dictionaries that match the filtering criteria specified in `filter_dict`.
>>>>>>> d20bc09c
    """
    json_str = os.environ.get(env_or_file)
    if json_str:
        config_list = json.loads(json_str)
    else:
        config_list_path = os.path.join(file_location, env_or_file)
        with open(config_list_path) as json_file:
            config_list = json.load(json_file)
    return filter_config(config_list, filter_dict)


def get_config(
    api_key: str, base_url: Optional[str] = None, api_type: Optional[str] = None, api_version: Optional[str] = None
) -> Dict:
    """
    Constructs a configuration dictionary for a single model with the provided API configurations.

    Example:
    ```
    config = get_config(
        api_key="sk-abcdef1234567890",
        base_url="https://api.openai.com",
        api_type="openai",
        api_version="v1"
    )
    # The 'config' variable will now contain:
    # {
    #     "api_key": "sk-abcdef1234567890",
    #     "base_url": "https://api.openai.com",
    #     "api_type": "openai",
    #     "api_version": "v1"
    # }
    ```

    Args:
        api_key (str): The API key for authenticating API requests.
        base_url (Optional[str]): The base URL of the API. If not provided, defaults to None.
        api_type (Optional[str]): The type of API. If not provided, defaults to None.
        api_version (Optional[str]): The version of the API. If not provided, defaults to None.

    Returns:
        Dict: A dictionary containing the provided API configurations.
    """
    config = {"api_key": api_key}
    if base_url:
        config["base_url"] = base_url
    if api_type:
        config["api_type"] = api_type
    if api_version:
        config["api_version"] = api_version
    return config


def config_list_from_dotenv(
    dotenv_file_path: Optional[str] = None, model_api_key_map: Optional[dict] = None, filter_dict: Optional[dict] = None
) -> List[Dict[str, Union[str, Set[str]]]]:
    """
    Load API configurations from a specified .env file or environment variables and construct a list of configurations.

    This function will:
    - Load API keys from a provided .env file or from existing environment variables.
    - Create a configuration dictionary for each model using the API keys and additional configurations.
    - Filter and return the configurations based on provided filters.

    model_api_key_map will default to `{"gpt-4": "OPENAI_API_KEY", "gpt-3.5-turbo": "OPENAI_API_KEY"}` if none

    Args:
        dotenv_file_path (str, optional): The path to the .env file. Defaults to None.
        model_api_key_map (str/dict, optional): A dictionary mapping models to their API key configurations.
                                           If a string is provided as configuration, it is considered as an environment
                                           variable name storing the API key.
                                           If a dict is provided, it should contain at least 'api_key_env_var' key,
                                           and optionally other API configurations like 'base_url', 'api_type', and 'api_version'.
                                           Defaults to a basic map with 'gpt-4' and 'gpt-3.5-turbo' mapped to 'OPENAI_API_KEY'.
        filter_dict (dict, optional): A dictionary containing the models to be loaded.
                                      Containing a 'model' key mapped to a set of model names to be loaded.
                                      Defaults to None, which loads all found configurations.

    Returns:
        List[Dict[str, Union[str, Set[str]]]]: A list of configuration dictionaries for each model.

    Raises:
        FileNotFoundError: If the specified .env file does not exist.
        TypeError: If an unsupported type of configuration is provided in model_api_key_map.
    """
    if dotenv_file_path:
        dotenv_path = Path(dotenv_file_path)
        if dotenv_path.exists():
            load_dotenv(dotenv_path)
        else:
            logging.warning(f"The specified .env file {dotenv_path} does not exist.")
    else:
        dotenv_path = find_dotenv()
        if not dotenv_path:
            logging.warning("No .env file found. Loading configurations from environment variables.")
        load_dotenv(dotenv_path)

    # Ensure the model_api_key_map is not None to prevent TypeErrors during key assignment.
    model_api_key_map = model_api_key_map or {}

    # Ensure default models are always considered
    default_models = ["gpt-4", "gpt-3.5-turbo"]

    for model in default_models:
        # Only assign default API key if the model is not present in the map.
        # If model is present but set to invalid/empty, do not overwrite.
        if model not in model_api_key_map:
            model_api_key_map[model] = "OPENAI_API_KEY"

    env_var = []
    # Loop over the models and create configuration dictionaries
    for model, config in model_api_key_map.items():
        if isinstance(config, str):
            api_key_env_var = config
            config_dict = get_config(api_key=os.getenv(api_key_env_var))
        elif isinstance(config, dict):
            api_key = os.getenv(config.get("api_key_env_var", "OPENAI_API_KEY"))
            config_without_key_var = {k: v for k, v in config.items() if k != "api_key_env_var"}
            config_dict = get_config(api_key=api_key, **config_without_key_var)
        else:
            logging.warning(f"Unsupported type {type(config)} for model {model} configuration")

        if not config_dict["api_key"] or config_dict["api_key"].strip() == "":
            logging.warning(
                f"API key not found or empty for model {model}. Please ensure path to .env file is correct."
            )
            continue  # Skip this configuration and continue with the next

        # Add model to the configuration and append to the list
        config_dict["model"] = model
        env_var.append(config_dict)

    fd, temp_name = tempfile.mkstemp()
    try:
        with os.fdopen(fd, "w+") as temp:
            env_var_str = json.dumps(env_var)
            temp.write(env_var_str)
            temp.flush()

            # Assuming config_list_from_json is a valid function from your code
            config_list = config_list_from_json(env_or_file=temp_name, filter_dict=filter_dict)
    finally:
        # The file is deleted after using its name (to prevent windows build from breaking)
        os.remove(temp_name)

    if len(config_list) == 0:
        logging.error("No configurations loaded.")
        return []

    logging.info(f"Models available: {[config['model'] for config in config_list]}")
    return config_list


def retrieve_assistants_by_name(client: OpenAI, name: str) -> List[Assistant]:
    """
    Return the assistants with the given name from OAI assistant API
    """
    if ERROR:
        raise ERROR
    assistants = client.beta.assistants.list()
    candidate_assistants = []
    for assistant in assistants.data:
        if assistant.name == name:
            candidate_assistants.append(assistant)
    return candidate_assistants<|MERGE_RESOLUTION|>--- conflicted
+++ resolved
@@ -416,25 +416,6 @@
     of acceptable values for that field, the configuration will still be considered a match.
 
     Args:
-<<<<<<< HEAD
-        env_or_file (str): The env variable name or file name. Env variables take presedence over files.
-        file_location (str, optional): The file location.
-        filter_dict (dict, optional): The filter dict with keys corresponding to a field in each config,
-            and values corresponding to lists of acceptable values for each key.
-            e.g.,
-    ```python
-    filter_dict = {
-        "api_type": ["open_ai", None],  # None means a missing key is acceptable
-        "model": ["gpt-3.5-turbo", "gpt-4"],
-    }
-    ```
-
-    Returns:
-        list: A list of configs for openai api calls.
-
-    Raises:
-        FileNotFoundError: if env_or_file is neither found as an environment variable nor a file
-=======
         env_or_file (str): The name of the environment variable or the filename containing the JSON data.
         file_location (str, optional): The directory path where the file is located, if `env_or_file` is a filename.
         filter_dict (dict, optional): A dictionary specifying the filtering criteria for the configurations, with
@@ -453,7 +434,9 @@
 
     Returns:
         List[Dict]: A list of configuration dictionaries that match the filtering criteria specified in `filter_dict`.
->>>>>>> d20bc09c
+
+    Raises:
+        FileNotFoundError: if env_or_file is neither found as an environment variable nor a file
     """
     json_str = os.environ.get(env_or_file)
     if json_str:
