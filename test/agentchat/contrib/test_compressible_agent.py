--- conflicted
+++ resolved
@@ -9,24 +9,8 @@
 KEY_LOC = "notebook"
 OAI_CONFIG_LIST = "OAI_CONFIG_LIST"
 
-DUMMY_CONFIG_LIST = [
-    {
-        "model": "gpt-4",
-        "api_key": "sk-*******************************",
-        "organization": "org-*******************************",
-    },
-    {
-        "model": "gpt-4-1106-preview",
-        "api_key": "sk-*******************************",
-        "organization": "org-*******************************",
-    },
-]
-
 try:
     import openai
-<<<<<<< HEAD
-
-    OPENAI_INSTALLED = True
 
     config_list = autogen.config_list_from_json(
         OAI_CONFIG_LIST,
@@ -36,8 +20,6 @@
         },
     )
 
-=======
->>>>>>> d20bc09c
 except ImportError:
     skip = True
 else:
@@ -198,7 +180,7 @@
         llm_config={
             "timeout": 600,
             "cache_seed": 43,
-            "config_list": DUMMY_CONFIG_LIST,
+            "config_list": config_list,
         },
         compress_config=True,
     )
@@ -223,7 +205,7 @@
 
 
 if __name__ == "__main__":
-    # test_mode_compress()
-    # test_mode_customized()
-    # test_compress_message()
+    test_mode_compress()
+    test_mode_customized()
+    test_compress_message()
     test_mode_terminate()