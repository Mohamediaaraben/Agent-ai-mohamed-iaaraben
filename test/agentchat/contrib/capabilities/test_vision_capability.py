import os
from unittest.mock import MagicMock, patch

import pytest

from autogen.agentchat.conversable_agent import ConversableAgent

try:
    from PIL import Image

    from autogen.agentchat.contrib.capabilities.vision_capability import VisionCapability
except ImportError:
    skip_test = True
else:
    skip_test = False


@pytest.fixture
def lmm_config():
    return {
        "config_list": [{"model": "gpt-4-vision-preview", "api_key": "sk-my_key"}],
        "temperature": 0.5,
        "max_tokens": 300,
    }


def png_filename() -> str:
<<<<<<< HEAD
    filename = os.path.abspath("tmp/test_image.png")
=======
    filename = "tmp/test_image.png"
>>>>>>> c030225e
    if not os.path.exists(filename):
        # Setup: Create a PNG file
        image = Image.new("RGB", (100, 100), color="blue")
        image.save(filename)
    return filename  # This is what the test will use


@pytest.fixture
def vision_capability(lmm_config):
    return VisionCapability(lmm_config, custom_caption_func=None)


@pytest.fixture
def conversable_agent():
    return ConversableAgent(name="conversable agent", llm_config=False)


@pytest.mark.skipif(
    skip_test,
    reason="do not run if dependency is not installed",
)
def test_add_to_conversable_agent(vision_capability, conversable_agent):
    vision_capability.add_to_agent(conversable_agent)
    assert hasattr(conversable_agent, "process_last_received_message")


@pytest.mark.skipif(
    skip_test,
    reason="do not run if dependency is not installed",
)
@patch("autogen.oai.client.OpenAIWrapper")
@pytest.mark.skipif(
    skip_test,
    reason="do not run if dependency is not installed",
)
def test_process_last_received_message_text(mock_lmm_client, vision_capability):
    mock_lmm_client.create.return_value = MagicMock(choices=[MagicMock(message=MagicMock(content="A description"))])
    content = "Test message without image"
    processed_content = vision_capability.process_last_received_message(content)
    assert processed_content == content


@patch("autogen.agentchat.contrib.img_utils.get_image_data", return_value="base64_image_data")
@patch(
    "autogen.agentchat.contrib.img_utils.convert_base64_to_data_uri",
    return_value="data:image/png;base64,base64_image_data",
)
@patch(
    "autogen.agentchat.contrib.capabilities.vision_capability.VisionCapability._get_image_caption",
    return_value="A sample image caption.",
)
@pytest.mark.skipif(
    skip_test,
    reason="do not run if dependency is not installed",
)
def test_process_last_received_message_with_image(
    mock_get_caption, mock_convert_base64, mock_get_image_data, vision_capability
):
    content = [{"type": "image_url", "image_url": {"url": (png_filename())}}]
    expected_caption = (
        f"<img {png_filename()}> in case you can not see, the caption of this image is: A sample image caption.\n"
    )
    processed_content = vision_capability.process_last_received_message(content)
    assert processed_content == expected_caption


####### Test the Custom Caption Func


@pytest.fixture
def custom_caption_func():
    """Fixture to provide a sample custom caption function."""

    def caption_func(image_url: str, image_data=None, lmm_client=None) -> str:
        # This is a simplistic example. Replace with the actual logic.
        return f"An image description. The image is from {image_url}."

    return caption_func


@pytest.mark.skipif(
    skip_test,
    reason="do not run if dependency is not installed",
)
class TestCustomCaptionFunc:
    def test_custom_caption_func_with_valid_url(self, custom_caption_func):
        """Test custom caption function with a valid image URL."""
        image_url = png_filename()
        expected_caption = f"An image description. The image is from {image_url}."
        assert custom_caption_func(image_url) == expected_caption, "Caption does not match expected output."

    def test_process_last_received_message_with_custom_func(self, lmm_config, custom_caption_func):
        """Test processing a message containing an image URL with a custom caption function."""
        vision_capability = VisionCapability(lmm_config, custom_caption_func=custom_caption_func)

        image_url = png_filename()
        content = [{"type": "image_url", "image_url": {"url": image_url}}]
        expected_output = f" An image description. The image is from {image_url}."
        processed_content = vision_capability.process_last_received_message(content)
        assert expected_output in processed_content, "Processed content does not contain the expected caption."<|MERGE_RESOLUTION|>--- conflicted
+++ resolved
@@ -8,7 +8,8 @@
 try:
     from PIL import Image
 
-    from autogen.agentchat.contrib.capabilities.vision_capability import VisionCapability
+    from autogen.agentchat.contrib.capabilities.vision_capability import \
+        VisionCapability
 except ImportError:
     skip_test = True
 else:
@@ -25,11 +26,7 @@
 
 
 def png_filename() -> str:
-<<<<<<< HEAD
     filename = os.path.abspath("tmp/test_image.png")
-=======
-    filename = "tmp/test_image.png"
->>>>>>> c030225e
     if not os.path.exists(filename):
         # Setup: Create a PNG file
         image = Image.new("RGB", (100, 100), color="blue")
