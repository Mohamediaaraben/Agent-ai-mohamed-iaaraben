--- conflicted
+++ resolved
@@ -490,7 +490,6 @@
         groupchat.manual_select_speaker()
 
 
-<<<<<<< HEAD
 def test_init_default_parameters():
     agents = [Agent(name=f"Agent{i}") for i in range(3)]
     group_chat = GroupChat(agents=agents, messages=[], max_round=3)
@@ -506,9 +505,6 @@
 
 
 def test_graceful_exit_before_max_round():
-=======
-def test_clear_agents_history():
->>>>>>> 5eaf712a
     agent1 = autogen.ConversableAgent(
         "alice",
         max_consecutive_auto_reply=10,
@@ -526,7 +522,6 @@
     agent3 = autogen.ConversableAgent(
         "sam",
         max_consecutive_auto_reply=10,
-<<<<<<< HEAD
         human_input_mode="NEVER",
         llm_config=False,
         default_auto_reply="This is sam speaking. TERMINATE",
@@ -551,7 +546,26 @@
 
     # Note that 3 is much lower than 10 (max_round), so the conversation should end before 10 rounds.
     assert len(groupchat.messages) == 3
-=======
+
+
+def test_clear_agents_history():
+    agent1 = autogen.ConversableAgent(
+        "alice",
+        max_consecutive_auto_reply=10,
+        human_input_mode="NEVER",
+        llm_config=False,
+        default_auto_reply="This is alice speaking.",
+    )
+    agent2 = autogen.ConversableAgent(
+        "bob",
+        max_consecutive_auto_reply=10,
+        human_input_mode="NEVER",
+        llm_config=False,
+        default_auto_reply="This is bob speaking.",
+    )
+    agent3 = autogen.ConversableAgent(
+        "sam",
+        max_consecutive_auto_reply=10,
         human_input_mode="ALWAYS",
         llm_config=False,
     )
@@ -621,7 +635,6 @@
         {"content": "This is bob speaking.", "name": "bob", "role": "user"},
         {"content": "How you doing?", "name": "sam", "role": "user"},
     ]
->>>>>>> 5eaf712a
 
 
 if __name__ == "__main__":
@@ -635,4 +648,5 @@
     # test_termination()
     # test_next_agent()
     # test_invalid_allow_repeat_speaker()
+    # test_graceful_exit_before_max_round()
     test_clear_agents_history()