--- conflicted
+++ resolved
@@ -142,58 +142,7 @@
         executor.restart()
 
 
-<<<<<<< HEAD
 def test_local_commandline_executor_conversable_agent_code_execution() -> None:
-=======
-@pytest.mark.skipif(skip_openai, reason="requested to skip openai tests")
-def test_local_commandline_executor_conversable_agent_capability() -> None:
-    with tempfile.TemporaryDirectory() as temp_dir:
-        executor = LocalCommandLineCodeExecutor(work_dir=temp_dir)
-        _test_conversable_agent_capability(executor=executor)
-
-
-def _test_conversable_agent_capability(executor: CodeExecutor) -> None:
-    KEY_LOC = "notebook"
-    OAI_CONFIG_LIST = "OAI_CONFIG_LIST"
-    config_list = config_list_from_json(
-        OAI_CONFIG_LIST,
-        file_location=KEY_LOC,
-        filter_dict={
-            "model": {
-                "gpt-3.5-turbo",
-                "gpt-35-turbo",
-            },
-        },
-    )
-    llm_config = {"config_list": config_list}
-    agent = ConversableAgent(
-        "coding_agent",
-        llm_config=llm_config,
-        code_execution_config=False,
-    )
-    executor.user_capability.add_to_agent(agent)
-
-    # Test updated system prompt.
-    assert executor.DEFAULT_SYSTEM_MESSAGE_UPDATE in agent.system_message
-
-    # Test code generation.
-    reply = agent.generate_reply(
-        [{"role": "user", "content": "write a python script to print 'hello world' to the console"}],
-        sender=ConversableAgent(name="user", llm_config=False, code_execution_config=False),
-    )
-
-    # Test code extraction.
-    code_blocks = executor.code_extractor.extract_code_blocks(reply)  # type: ignore[arg-type]
-    assert len(code_blocks) == 1 and code_blocks[0].language == "python"
-
-    # Test code execution.
-    code_result = executor.execute_code_blocks(code_blocks)
-    assert code_result.exit_code == 0 and "hello world" in code_result.output.lower().replace(",", "")
-
-
-@pytest.mark.parametrize("cls", classes_to_test)
-def test_commandline_executor_conversable_agent_code_execution(cls) -> None:
->>>>>>> 78a5a6b2
     with tempfile.TemporaryDirectory() as temp_dir:
         executor = cls(work_dir=temp_dir)
         with pytest.MonkeyPatch.context() as mp:
