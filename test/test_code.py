import importlib.metadata
import os
import sys
import unittest

import pytest

import autogen
from autogen.code_utils import (
    PATH_SEPARATOR,
    UNKNOWN,
    WIN32,
    content_str,
    execute_code,
    extract_code,
    improve_code,
    improve_function,
    infer_lang,
)

KEY_LOC = "notebook"
OAI_CONFIG_LIST = "OAI_CONFIG_LIST"
here = os.path.abspath(os.path.dirname(__file__))


def is_package_installed(package_name):
    """Check if a package is installed. This is a preferred way to check if a
    package is installed or not than doing a try-catch around an import
    because it avoids name conflict with local modules and
    code execution in the imported module."""
    try:
        importlib.metadata.version(package_name)
        return True
    except importlib.metadata.PackageNotFoundError:
        return False


docker_package_installed = is_package_installed("docker")


# def test_find_code():
#     try:
#         import openai
#     except ImportError:
#         return
#     # need gpt-4 for this task
#     config_list = autogen.config_list_from_json(
#         OAI_CONFIG_LIST,
#         file_location=KEY_LOC,
#         filter_dict={
#             "model": ["gpt-4", "gpt4", "gpt-4-32k", "gpt-4-32k-0314"],
#         },
#     )
#     # config_list = autogen.config_list_from_json(
#     #     OAI_CONFIG_LIST,
#     #     file_location=KEY_LOC,
#     #     filter_dict={
#     #         "model": {
#     #             "gpt-3.5-turbo",
#     #             "gpt-3.5-turbo-16k",
#     #             "gpt-3.5-turbo-16k-0613",
#     #             "gpt-3.5-turbo-0301",
#     #             "chatgpt-35-turbo-0301",
#     #             "gpt-35-turbo-v0301",
#     #         },
#     #     },
#     # )
#     seed = 42
#     messages = [
#         {
#             "role": "user",
#             "content": "Print hello world to a file called hello.txt",
#         },
#         {
#             "role": "user",
#             "content": """
# # filename: write_hello.py
# ```
# with open('hello.txt', 'w') as f:
#     f.write('Hello, World!')
# print('Hello, World! printed to hello.txt')
# ```
# Please execute the above Python code to print "Hello, World!" to a file called hello.txt and print the success message.
# """,
#         },
#     ]
#     codeblocks, _ = find_code(messages, seed=seed, config_list=config_list)
#     assert codeblocks[0][0] == "python", codeblocks
#     messages += [
#         {
#             "role": "user",
#             "content": """
# exitcode: 0 (execution succeeded)
# Code output:
# Hello, World! printed to hello.txt
# """,
#         },
#         {
#             "role": "assistant",
#             "content": "Great! Can I help you with anything else?",
#         },
#     ]
#     codeblocks, content = find_code(messages, seed=seed, config_list=config_list)
#     assert codeblocks[0][0] == "unknown", content
#     messages += [
#         {
#             "role": "user",
#             "content": "Save a pandas df with 3 rows and 3 columns to disk.",
#         },
#         {
#             "role": "assistant",
#             "content": """
# ```
# # filename: save_df.py
# import pandas as pd

# df = pd.DataFrame({'a': [1, 2, 3], 'b': [4, 5, 6]})
# df.to_csv('df.csv')
# print('df saved to df.csv')
# ```
# Please execute the above Python code to save a pandas df with 3 rows and 3 columns to disk.
# Before you run the code above, run
# ```
# pip install pandas
# ```
# first to install pandas.
# """,
#         },
#     ]
#     codeblocks, content = find_code(messages, seed=seed, config_list=config_list)
#     assert (
#         len(codeblocks) == 2
#         and (codeblocks[0][0] == "sh"
#         and codeblocks[1][0] == "python"
#         or codeblocks[0][0] == "python"
#         and codeblocks[1][0] == "sh")
#     ), content

#     messages += [
#         {
#             "role": "user",
#             "content": "The code is unsafe to execute in my environment.",
#         },
#         {
#             "role": "assistant",
#             "content": "please run python write_hello.py",
#         },
#     ]
#     # codeblocks, content = find_code(messages, config_list=config_list)
#     # assert codeblocks[0][0] != "unknown", content
#     # I'm sorry, but I cannot execute code from earlier messages. Please provide the code again if you would like me to execute it.

#     messages[-1]["content"] = "please skip pip install pandas if you already have pandas installed"
#     codeblocks, content = find_code(messages, seed=seed, config_list=config_list)
#     assert codeblocks[0][0] != "sh", content

#     messages += [
#         {
#             "role": "user",
#             "content": "The code is still unsafe to execute in my environment.",
#         },
#         {
#             "role": "assistant",
#             "content": "Let me try something else. Do you have docker installed?",
#         },
#     ]
#     codeblocks, content = find_code(messages, seed=seed, config_list=config_list)
#     assert codeblocks[0][0] == "unknown", content
#     print(content)


def test_infer_lang():
    assert infer_lang("print('hello world')") == "python"
    assert infer_lang("pip install autogen") == "sh"

    # test infer lang for unknown code/invalid code
    assert infer_lang("dummy text") == UNKNOWN
    assert infer_lang("print('hello world'))") == UNKNOWN


def test_extract_code():
    print(extract_code("```bash\npython temp.py\n```"))
    # test extract_code from markdown
    codeblocks = extract_code(
        """
Example:
```
print("hello extract code")
```
""",
        detect_single_line_code=False,
    )
    print(codeblocks)

    codeblocks2 = extract_code(
        """
Example:
```
print("hello extract code")
```
""",
        detect_single_line_code=True,
    )
    print(codeblocks2)

    assert codeblocks2 == codeblocks
    # import pdb; pdb.set_trace()

    codeblocks = extract_code(
        """
Example:
```python
def scrape(url):
    import requests
    from bs4 import BeautifulSoup
    response = requests.get(url)
    soup = BeautifulSoup(response.text, "html.parser")
    title = soup.find("title").text
    text = soup.find("div", {"id": "bodyContent"}).text
    return title, text
```
Test:
```python
url = "https://en.wikipedia.org/wiki/Web_scraping"
title, text = scrape(url)
print(f"Title: {title}")
print(f"Text: {text}")
```
"""
    )
    print(codeblocks)
    assert len(codeblocks) == 2 and codeblocks[0][0] == "python" and codeblocks[1][0] == "python"

    codeblocks = extract_code(
        """
Example:
``` python
def scrape(url):
    import requests
    from bs4 import BeautifulSoup
    response = requests.get(url)
    soup = BeautifulSoup(response.text, "html.parser")
    title = soup.find("title").text
    text = soup.find("div", {"id": "bodyContent"}).text
    return title, text
```
Test:
``` python
url = "https://en.wikipedia.org/wiki/Web_scraping"
title, text = scrape(url)
print(f"Title: {title}")
print(f"Text: {text}")
```
"""
    )
    print(codeblocks)
    assert len(codeblocks) == 2 and codeblocks[0][0] == "python" and codeblocks[1][0] == "python"

    # Check for indented code blocks
    codeblocks = extract_code(
        """
Example:
   ```python
   def scrape(url):
       import requests
       from bs4 import BeautifulSoup
       response = requests.get(url)
       soup = BeautifulSoup(response.text, "html.parser")
       title = soup.find("title").text
       text = soup.find("div", {"id": "bodyContent"}).text
       return title, text
   ```
"""
    )
    print(codeblocks)
    assert len(codeblocks) == 1 and codeblocks[0][0] == "python"

    # Check for codeblocks with \r\n
    codeblocks = extract_code(
        """
Example:
``` python
def scrape(url):
   import requests
   from bs4 import BeautifulSoup
   response = requests.get(url)
   soup = BeautifulSoup(response.text, "html.parser")
   title = soup.find("title").text
   text = soup.find("div", {"id": "bodyContent"}).text
   return title, text
```
""".replace(
            "\n", "\r\n"
        )
    )
    print(codeblocks)
    assert len(codeblocks) == 1 and codeblocks[0][0] == "python"

    codeblocks = extract_code("no code block")
    assert len(codeblocks) == 1 and codeblocks[0] == (UNKNOWN, "no code block")

    # Disable single line code detection
    line = "Run `source setup.sh` from terminal"
    codeblocks = extract_code(line, detect_single_line_code=False)
    assert len(codeblocks) == 1 and codeblocks[0] == (UNKNOWN, line)

    # Enable single line code detection
    codeblocks = extract_code("Run `source setup.sh` from terminal", detect_single_line_code=True)
    assert len(codeblocks) == 1 and codeblocks[0] == ("", "source setup.sh")


<<<<<<< HEAD
@pytest.mark.skipif(
    sys.platform in ["darwin", "win32"],
    reason="do not run on MacOS or Windows",
)
=======
>>>>>>> 563b1bb0
def test_execute_code(use_docker=None):
    try:
        import docker
    except ImportError as exc:
        print(exc)
        docker = None
    if use_docker is None:
        use_docker = docker is not None
    exit_code, msg, image = execute_code("print('hello world')", filename="tmp/codetest.py", use_docker=use_docker)
    assert exit_code == 0 and msg == "hello world\n", msg
    # read a file
    print(execute_code("with open('tmp/codetest.py', 'r') as f: a=f.read()", use_docker=use_docker))
    # create a file
    exit_code, msg, image = execute_code(
        "with open('tmp/codetest.py', 'w') as f: f.write('b=1')",
        work_dir=f"{here}/my_tmp",
        filename="tmp2/codetest.py",
        use_docker=use_docker,
    )
    assert exit_code and (
        'File "tmp2/codetest.py"'.replace("/", PATH_SEPARATOR) in msg
        or 'File ".\\tmp2/codetest.py' in msg  # py3.8 + win32
    ), msg
    print(
        execute_code(
            "with open('tmp/codetest.py', 'w') as f: f.write('b=1')", work_dir=f"{here}/my_tmp", use_docker=use_docker
        )
    )
    # execute code in a file
    print(execute_code(filename="tmp/codetest.py", use_docker=use_docker))
    print(execute_code("python tmp/codetest.py", lang="sh", use_docker=use_docker))
    # execute code for assertion error
    exit_code, msg, image = execute_code("assert 1==2", use_docker=use_docker)
    assert exit_code, msg
    assert 'File ""' in msg or 'File ".\\"' in msg  # py3.8 + win32
    # execute code which takes a long time
    exit_code, error, image = execute_code("import time; time.sleep(2)", timeout=1, use_docker=use_docker)
    assert exit_code and error == "Timeout" or WIN32
    assert isinstance(image, str) or docker is None or os.path.exists("/.dockerenv") or use_docker is False


@pytest.mark.skipif(docker_package_installed is False, reason="docker package not installed")
def test_execute_code_with_custom_filename_on_docker():
    exit_code, msg, image = execute_code("print('hello world')", filename="tmp/codetest.py", use_docker=True)
    assert exit_code == 0 and msg == "hello world\n", msg
    assert image == "python:tmp_codetest.py"


@pytest.mark.skipif(docker_package_installed is False, reason="docker package not installed")
def test_execute_code_with_misformed_filename_on_docker():
    exit_code, msg, image = execute_code(
        "print('hello world')", filename="tmp/codetest.py (some extra information)", use_docker=True
    )
    assert exit_code == 0 and msg == "hello world\n", msg
    assert image == "python:tmp_codetest.py__some_extra_information_"


def test_execute_code_raises_when_code_and_filename_are_both_none():
    with pytest.raises(AssertionError):
        execute_code(code=None, filename=None)


def test_execute_code_nodocker():
    test_execute_code(use_docker=False)


def test_execute_code_no_docker():
    exit_code, error, image = execute_code("import time; time.sleep(2)", timeout=1, use_docker=False)
    if sys.platform != "win32":
        assert exit_code and error == "Timeout"
    assert image is None


def _test_improve():
    try:
        import openai
    except ImportError:
        return
    config_list = autogen.config_list_openai_aoai(KEY_LOC)
    improved, _ = improve_function(
        "autogen/math_utils.py",
        "solve_problem",
        "Solve math problems accurately, by avoiding calculation errors and reduce reasoning errors.",
        config_list=config_list,
    )
    with open(f"{here}/math_utils.py.improved", "w") as f:
        f.write(improved)
    suggestion, _ = improve_code(
        ["autogen/code_utils.py", "autogen/math_utils.py"],
        "leverage generative AI smartly and cost-effectively",
        config_list=config_list,
    )
    print(suggestion)
    improvement, cost = improve_code(
        ["autogen/code_utils.py", "autogen/math_utils.py"],
        "leverage generative AI smartly and cost-effectively",
        suggest_only=False,
        config_list=config_list,
    )
    print(cost)
    with open(f"{here}/suggested_improvement.txt", "w") as f:
        f.write(improvement)


class TestContentStr(unittest.TestCase):
    def test_string_content(self):
        self.assertEqual(content_str("simple string"), "simple string")

    def test_list_of_text_content(self):
        content = [{"type": "text", "text": "hello"}, {"type": "text", "text": " world"}]
        self.assertEqual(content_str(content), "hello world")

    def test_mixed_content(self):
        content = [{"type": "text", "text": "hello"}, {"type": "image_url", "url": "http://example.com/image.png"}]
        self.assertEqual(content_str(content), "hello<image>")

    def test_invalid_content(self):
        content = [{"type": "text", "text": "hello"}, {"type": "wrong_type", "url": "http://example.com/image.png"}]
        with self.assertRaises(ValueError) as context:
            content_str(content)
        self.assertIn("Wrong content format", str(context.exception))

    def test_empty_list(self):
        self.assertEqual(content_str([]), "")

    def test_non_dict_in_list(self):
        content = ["string", {"type": "text", "text": "text"}]
        with self.assertRaises(TypeError):
            content_str(content)


if __name__ == "__main__":
    # test_infer_lang()
    test_extract_code()
    # test_execute_code()
    # test_find_code()
    # unittest.main()<|MERGE_RESOLUTION|>--- conflicted
+++ resolved
@@ -309,13 +309,6 @@
     assert len(codeblocks) == 1 and codeblocks[0] == ("", "source setup.sh")
 
 
-<<<<<<< HEAD
-@pytest.mark.skipif(
-    sys.platform in ["darwin", "win32"],
-    reason="do not run on MacOS or Windows",
-)
-=======
->>>>>>> 563b1bb0
 def test_execute_code(use_docker=None):
     try:
         import docker
