from tempfile import TemporaryDirectory
from typing import Dict

import pytest
from autogen.io.base import IOStream
from conftest import skip_openai

import autogen
from autogen.cache.cache import Cache
from autogen.io import IOWebsockets

KEY_LOC = "notebook"
OAI_CONFIG_LIST = "OAI_CONFIG_LIST"

# Check if the websockets module is available
try:
    from websockets.sync.client import connect as ws_connect
except ImportError:  # pragma: no cover
    skip_test = True
else:
    skip_test = False


@pytest.mark.skipif(skip_test, reason="websockets module is not available")
class TestConsoleIOWithWebsockets:
    def test_input_print(self) -> None:
        print()
        print("Testing input/print", flush=True)

        def on_connect(iostream: IOWebsockets) -> None:
            print(f" - on_connect(): Connected to client using IOWebsockets {iostream}", flush=True)

            print(" - on_connect(): Receiving message from client.", flush=True)

            msg = iostream.input()

            print(f" - on_connect(): Received message '{msg}' from client.", flush=True)

            assert msg == "Hello world!"

            for msg in ["Hello, World!", "Over and out!"]:
                print(f" - on_connect(): Sending message '{msg}' to client.", flush=True)

                iostream.print(msg)

            print(" - on_connect(): Receiving message from client.", flush=True)

            msg = iostream.input("May I?")

            print(f" - on_connect(): Received message '{msg}' from client.", flush=True)
            assert msg == "Yes"

            return

        with IOWebsockets.run_server_in_thread(on_connect=on_connect, port=8765) as uri:
            print(f" - test_setup() with websocket server running on {uri}.", flush=True)

            with ws_connect(uri) as websocket:
                print(f" - Connected to server on {uri}", flush=True)

                print(" - Sending message to server.", flush=True)
                websocket.send("Hello world!")

                for expected in ["Hello, World!", "Over and out!", "May I?"]:
                    print(" - Receiving message from server.", flush=True)
                    message = websocket.recv()
                    message = message.decode("utf-8") if isinstance(message, bytes) else message
                    # drop the newline character
                    if message.endswith("\n"):
                        message = message[:-1]

                    print(
                        f"   - Asserting received message '{message}' is the same as the expected message '{expected}'",
                        flush=True,
                    )
                    assert message == expected

                print(" - Sending message 'Yes' to server.", flush=True)
                websocket.send("Yes")

        print("Test passed.", flush=True)

    @pytest.mark.skipif(skip_openai, reason="requested to skip")
    def test_chat(self) -> None:
        print("Testing setup", flush=True)

        success_dict = {"success": False}

        def on_connect(iostream: IOWebsockets, success_dict: Dict[str, bool] = success_dict) -> None:
            print(f" - on_connect(): Connected to client using IOWebsockets {iostream}", flush=True)

            print(" - on_connect(): Receiving message from client.", flush=True)

            initial_msg = iostream.input()

            config_list = autogen.config_list_from_json(
                OAI_CONFIG_LIST,
                filter_dict={
                    "model": [
                        "gpt-3.5-turbo",
                        "gpt-3.5-turbo-16k",
                        "gpt-4",
                        "gpt-4-0314",
                        "gpt4",
                        "gpt-4-32k",
                        "gpt-4-32k-0314",
                        "gpt-4-32k-v0314",
                    ],
                },
                file_location=KEY_LOC,
            )

            llm_config = {
                "config_list": config_list,
                "stream": True,
            }

            agent = autogen.ConversableAgent(
                name="chatbot",
                system_message="Complete a task given to you and reply TERMINATE when the task is done.",
                llm_config=llm_config,
            )

            # create a UserProxyAgent instance named "user_proxy"
            user_proxy = autogen.UserProxyAgent(
                name="user_proxy",
                system_message="A proxy for the user.",
                is_termination_msg=lambda x: x.get("content", "")
                and x.get("content", "").rstrip().endswith("TERMINATE"),
                human_input_mode="NEVER",
                max_consecutive_auto_reply=10,
            )

            # we will use a temporary directory as the cache path root to ensure fresh completion each time
            with TemporaryDirectory() as cache_path_root:
                with Cache.disk(cache_path_root=cache_path_root) as cache:
                    print(
                        f" - on_connect(): Initiating chat with agent {agent} using message '{initial_msg}'",
                        flush=True,
                    )
                    user_proxy.initiate_chat(  # noqa: F704
                        agent,
                        message=initial_msg,
                        cache=cache,
                    )

<<<<<<< HEAD
                    @user_proxy.register_for_execution()
                    @agent.register_for_llm(description="Weather forecast for a city")
                    def weather_forecast(city: str) -> str:
                        return f"The weather forecast for {city} is rainy and somewhat dreamy."

                    # we will use a temporary directory as the cache path root to ensure fresh completion each time
                    with TemporaryDirectory() as cache_path_root:
                        with Cache.disk(cache_path_root=cache_path_root) as cache:
                            print(
                                f" - on_connect(): Initiating chat with agent {agent} using message '{initial_msg}'",
                                flush=True,
                            )
                            user_proxy.initiate_chat(  # noqa: F704
                                agent,
                                message=initial_msg,
                                cache=cache,
                            )

                    success_dict["success"] = True
                    return
            except Exception as e:
                print(f" - on_connect(): Exception occurred: {e}", flush=True)
                raise
=======
            success_dict["success"] = True

            return
>>>>>>> 8b36a1e8

        with IOWebsockets.run_server_in_thread(on_connect=on_connect, port=8765) as uri:
            print(f" - test_setup() with websocket server running on {uri}.", flush=True)

            with ws_connect(uri) as websocket:
                print(f" - Connected to server on {uri}", flush=True)

                print(" - Sending message to server.", flush=True)
                websocket.send(
                    "Check out the weather in Paris and write a poem about Paris taking the weather into consideration."
                )

                while True:
                    message = websocket.recv()
                    message = message.decode("utf-8") if isinstance(message, bytes) else message
                    # drop the newline character
                    if message.endswith("\n"):
                        message = message[:-1]

                    print(message, end="", flush=True)

                    if "TERMINATE" in message:
                        print()
                        print(" - Received TERMINATE message. Exiting.", flush=True)
                        break

        assert success_dict["success"]
        print("Test passed.", flush=True)<|MERGE_RESOLUTION|>--- conflicted
+++ resolved
@@ -144,35 +144,9 @@
                         cache=cache,
                     )
 
-<<<<<<< HEAD
-                    @user_proxy.register_for_execution()
-                    @agent.register_for_llm(description="Weather forecast for a city")
-                    def weather_forecast(city: str) -> str:
-                        return f"The weather forecast for {city} is rainy and somewhat dreamy."
-
-                    # we will use a temporary directory as the cache path root to ensure fresh completion each time
-                    with TemporaryDirectory() as cache_path_root:
-                        with Cache.disk(cache_path_root=cache_path_root) as cache:
-                            print(
-                                f" - on_connect(): Initiating chat with agent {agent} using message '{initial_msg}'",
-                                flush=True,
-                            )
-                            user_proxy.initiate_chat(  # noqa: F704
-                                agent,
-                                message=initial_msg,
-                                cache=cache,
-                            )
-
-                    success_dict["success"] = True
-                    return
-            except Exception as e:
-                print(f" - on_connect(): Exception occurred: {e}", flush=True)
-                raise
-=======
             success_dict["success"] = True
 
             return
->>>>>>> 8b36a1e8
 
         with IOWebsockets.run_server_in_thread(on_connect=on_connect, port=8765) as uri:
             print(f" - test_setup() with websocket server running on {uri}.", flush=True)
