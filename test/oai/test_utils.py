import json
import logging
import os
import tempfile
from unittest import mock
from unittest.mock import patch

import pytest

import autogen  # noqa: E402
from autogen.oai.openai_utils import DEFAULT_AZURE_API_VERSION

# Example environment variables
ENV_VARS = {
    "OPENAI_API_KEY": "sk-********************",
    "HUGGING_FACE_API_KEY": "**************************",
    "ANOTHER_API_KEY": "1234567890234567890",
}

# Example model to API key mappings
MODEL_API_KEY_MAP = {
    "gpt-4": "OPENAI_API_KEY",
    "gpt-3.5-turbo": {
        "api_key_env_var": "ANOTHER_API_KEY",
        "api_type": "aoai",
        "api_version": "v2",
        "base_url": "https://api.someotherapi.com",
    },
}

# Example filter dictionary
FILTER_DICT = {
    "model": {
        "gpt-4",
        "gpt-3.5-turbo",
    }
}

JSON_SAMPLE = """
[
    {
        "model": "gpt-3.5-turbo",
        "api_type": "openai"
    },
    {
        "model": "gpt-4",
        "api_type": "openai"
    },
    {
        "model": "gpt-35-turbo-v0301",
        "api_key": "111113fc7e8a46419bfac511bb301111",
        "base_url": "https://1111.openai.azure.com",
        "api_type": "azure",
        "api_version": "2023-07-01-preview"
    },
    {
        "model": "gpt",
        "api_key": "not-needed",
        "base_url": "http://localhost:1234/v1"
    }
]
"""


@pytest.fixture
def mock_os_environ():
    with mock.patch.dict(os.environ, ENV_VARS):
        yield


def test_config_list_from_json():
    with tempfile.NamedTemporaryFile(mode="w+", delete=False) as tmp_file:
        json_data = json.loads(JSON_SAMPLE)
        tmp_file.write(JSON_SAMPLE)
        tmp_file.flush()
        config_list = autogen.config_list_from_json(tmp_file.name)

        assert len(config_list) == len(json_data)
        i = 0
        for config in config_list:
            assert isinstance(config, dict)
            for key in config:
                assert key in json_data[i]
                assert config[key] == json_data[i][key]
            i += 1

        os.environ["config_list_test"] = JSON_SAMPLE
        config_list_2 = autogen.config_list_from_json("config_list_test")
        assert config_list == config_list_2

        # Test: the env variable is set to a file path with folder name inside.
        config_list_3 = autogen.config_list_from_json(
            tmp_file.name, filter_dict={"model": ["gpt", "gpt-4", "gpt-4-32k"]}
        )
        assert all(config.get("model") in ["gpt-4", "gpt"] for config in config_list_3)

        del os.environ["config_list_test"]

<<<<<<< HEAD
    # Test that an error is thrown when the config list is missing
    with pytest.raises(FileNotFoundError):
        autogen.config_list_from_json("OAI_CONFIG_LIST.missing")
=======
        # Test: using the `file_location` parameter.
        config_list_4 = autogen.config_list_from_json(
            os.path.basename(tmp_file.name),
            file_location=os.path.dirname(tmp_file.name),
            filter_dict={"model": ["gpt4", "gpt-4-32k"]},
        )

        assert all(config.get("model") in ["gpt4", "gpt-4-32k"] for config in config_list_4)

        # Test: the env variable is set to a file path.
        fd, temp_name = tempfile.mkstemp()
        json.dump(config_list, os.fdopen(fd, "w+"), indent=4)
        os.environ["config_list_test"] = temp_name
        config_list_5 = autogen.config_list_from_json("config_list_test")
        assert config_list_5 == config_list_2

        del os.environ["config_list_test"]
>>>>>>> b26e6593


def test_config_list_openai_aoai():
    # Testing the functionality for loading configurations for different API types
    # and ensuring the API types in the loaded configurations are as expected.
    with tempfile.TemporaryDirectory() as temp_dir:
        # Create temporary files with sample data for keys and base URLs
        openai_key_file = os.path.join(temp_dir, "key_openai.txt")
        aoai_key_file = os.path.join(temp_dir, "key_aoai.txt")
        openai_base_file = os.path.join(temp_dir, "base_openai.txt")
        aoai_base_file = os.path.join(temp_dir, "base_aoai.txt")

        # Write sample data to the temporary files
        with open(openai_key_file, "w") as f:
            f.write("sk-testkeyopenai123\nsk-testkeyopenai456")
        with open(aoai_key_file, "w") as f:
            f.write("sk-testkeyaoai456")
        with open(openai_base_file, "w") as f:
            f.write("https://api.openai.com/v1\nhttps://api.openai.com/v1")
        with open(aoai_base_file, "w") as f:
            f.write("https://api.azure.com/v1")

        # Pass the temporary directory as a parameter to the function
        config_list = autogen.config_list_openai_aoai(key_file_path=temp_dir)
        assert len(config_list) == 3
        expected_config_list = [
            {"api_key": "sk-testkeyopenai123", "base_url": "https://api.openai.com/v1"},
            {"api_key": "sk-testkeyopenai456", "base_url": "https://api.openai.com/v1"},
            {
                "api_key": "sk-testkeyaoai456",
                "base_url": "https://api.azure.com/v1",
                "api_type": "azure",
                "api_version": DEFAULT_AZURE_API_VERSION,
            },
        ]
        assert config_list == expected_config_list


@patch(
    "os.environ",
    {
        "OPENAI_API_KEY": "test_openai_key",
        "OPENAI_API_BASE": "https://api.openai.com",
        "AZURE_OPENAI_API_KEY": "test_aoai_key",
        "AZURE_OPENAI_API_BASE": "https://api.azure.com",
    },
)
def test_config_list_openai_aoai_env_vars():
    # Test the config_list_openai_aoai function with environment variables set
    configs = autogen.oai.openai_utils.config_list_openai_aoai(key_file_path=None)
    assert len(configs) == 2
    assert {"api_key": "test_openai_key", "base_url": "https://api.openai.com"} in configs
    assert {
        "api_key": "test_aoai_key",
        "base_url": "https://api.azure.com",
        "api_type": "azure",
        "api_version": DEFAULT_AZURE_API_VERSION,
    } in configs


@patch(
    "os.environ",
    {
        "OPENAI_API_KEY": "test_openai_key\ntest_openai_key2",
        "OPENAI_API_BASE": "https://api.openai.com\nhttps://api.openai.com/v2",
        "AZURE_OPENAI_API_KEY": "test_aoai_key\ntest_aoai_key2",
        "AZURE_OPENAI_API_BASE": "https://api.azure.com\nhttps://api.azure.com/v2",
    },
)
def test_config_list_openai_aoai_env_vars_multi():
    # Test the config_list_openai_aoai function with multiple environment variable values (new line separated)
    configs = autogen.oai.openai_utils.config_list_openai_aoai()
    assert len(configs) == 4
    assert {"api_key": "test_openai_key", "base_url": "https://api.openai.com"} in configs
    assert {"api_key": "test_openai_key2", "base_url": "https://api.openai.com/v2"} in configs
    assert {
        "api_key": "test_aoai_key",
        "base_url": "https://api.azure.com",
        "api_type": "azure",
        "api_version": DEFAULT_AZURE_API_VERSION,
    } in configs
    assert {
        "api_key": "test_aoai_key2",
        "base_url": "https://api.azure.com/v2",
        "api_type": "azure",
        "api_version": DEFAULT_AZURE_API_VERSION,
    } in configs


def test_config_list_openai_aoai_file_not_found():
    with mock.patch.dict(os.environ, {}, clear=True):
        config_list = autogen.config_list_openai_aoai(key_file_path="non_existent_path")
        assert len(config_list) == 0


def test_config_list_from_dotenv(mock_os_environ, caplog):
    # Test with valid .env file
    fd, temp_name = tempfile.mkstemp()
    try:
        with os.fdopen(fd, "w+") as temp:
            temp.write("\n".join([f"{k}={v}" for k, v in ENV_VARS.items()]))
            temp.flush()
            # Use the updated config_list_from_dotenv function
            config_list = autogen.config_list_from_dotenv(dotenv_file_path=temp_name)

            # Ensure configurations are loaded and API keys match expected values
            assert config_list, "Config list is empty with default API keys"

            # Check that configurations only include models specified in the filter
            for config in config_list:
                assert config["model"] in FILTER_DICT["model"], f"Model {config['model']} not in filter"

            # Check the default API key for gpt-4 and gpt-3.5-turbo when model_api_key_map is None
            config_list = autogen.config_list_from_dotenv(dotenv_file_path=temp_name, model_api_key_map=None)

            expected_api_key = os.getenv("OPENAI_API_KEY")
            assert any(
                config["model"] == "gpt-4" and config["api_key"] == expected_api_key for config in config_list
            ), "Default gpt-4 configuration not found or incorrect"
            assert any(
                config["model"] == "gpt-3.5-turbo" and config["api_key"] == expected_api_key for config in config_list
            ), "Default gpt-3.5-turbo configuration not found or incorrect"
    finally:
        os.remove(temp_name)  # The file is deleted after using its name (to prevent windows build from breaking)

    # Test with missing dotenv file
    with caplog.at_level(logging.WARNING):
        config_list = autogen.config_list_from_dotenv(dotenv_file_path="non_existent_path")
        assert "The specified .env file non_existent_path does not exist." in caplog.text

    # Test with invalid API key
    ENV_VARS["ANOTHER_API_KEY"] = ""  # Removing ANOTHER_API_KEY value

    with caplog.at_level(logging.WARNING):
        config_list = autogen.config_list_from_dotenv()
        assert "No .env file found. Loading configurations from environment variables." in caplog.text
        # The function does not return an empty list if at least one configuration is loaded successfully
        assert config_list != [], "Config list is empty"

    # Test with no configurations loaded
    invalid_model_api_key_map = {
        "gpt-4": "INVALID_API_KEY",  # Simulate an environment var name that doesn't exist
    }
    with caplog.at_level(logging.ERROR):
        # Mocking `config_list_from_json` to return an empty list and raise an exception when called
        with mock.patch("autogen.config_list_from_json", return_value=[], side_effect=Exception("Mock called")):
            # Call the function with the invalid map
            config_list = autogen.config_list_from_dotenv(
                model_api_key_map=invalid_model_api_key_map,
                filter_dict={
                    "model": {
                        "gpt-4",
                    }
                },
            )

            # Assert that the configuration list is empty
            assert not config_list, "Expected no configurations to be loaded"

    # test for mixed validity in the keymap
    invalid_model_api_key_map = {
        "gpt-4": "INVALID_API_KEY",
        "gpt-3.5-turbo": "ANOTHER_API_KEY",  # valid according to the example configs
    }

    with caplog.at_level(logging.WARNING):
        # Call the function with the mixed validity map
        config_list = autogen.config_list_from_dotenv(model_api_key_map=invalid_model_api_key_map)
        assert config_list, "Expected configurations to be loaded"
        assert any(
            config["model"] == "gpt-3.5-turbo" for config in config_list
        ), "gpt-3.5-turbo configuration not found"
        assert all(
            config["model"] != "gpt-4" for config in config_list
        ), "gpt-4 configuration found, but was not expected"
        assert "API key not found or empty for model gpt-4" in caplog.text


def test_get_config_list():
    # Define a list of API keys and corresponding base URLs
    api_keys = ["key1", "key2", "key3"]
    base_urls = ["https://api.service1.com", "https://api.service2.com", "https://api.service3.com"]
    api_type = "openai"
    api_version = "v1"

    # Call the get_config_list function to get a list of configuration dictionaries
    config_list = autogen.get_config_list(api_keys, base_urls, api_type, api_version)

    # Check that the config_list is not empty
    assert config_list, "The config_list should not be empty."

    # Check that the config_list has the correct length
    assert len(config_list) == len(
        api_keys
    ), "The config_list should have the same number of items as the api_keys list."

    # Check that each config in the config_list has the correct structure and data
    for i, config in enumerate(config_list):
        assert config["api_key"] == api_keys[i], f"The api_key for config {i} is incorrect."
        assert config["base_url"] == base_urls[i], f"The base_url for config {i} is incorrect."
        assert config["api_type"] == api_type, f"The api_type for config {i} is incorrect."
        assert config["api_version"] == api_version, f"The api_version for config {i} is incorrect."

    # Test with mismatched lengths of api_keys and base_urls
    with pytest.raises(AssertionError) as exc_info:
        autogen.get_config_list(api_keys, base_urls[:2], api_type, api_version)
    assert str(exc_info.value) == "The length of api_keys must match the length of base_urls"

    # Test with empty api_keys
    with pytest.raises(AssertionError) as exc_info:
        autogen.get_config_list([], base_urls, api_type, api_version)
    assert str(exc_info.value) == "The length of api_keys must match the length of base_urls"

    # Test with None base_urls
    config_list_without_base = autogen.get_config_list(api_keys, None, api_type, api_version)
    assert all(
        "base_url" not in config for config in config_list_without_base
    ), "The configs should not have base_url when None is provided."

    # Test with empty string in api_keys
    api_keys_with_empty = ["key1", "", "key3"]
    config_list_with_empty_key = autogen.get_config_list(api_keys_with_empty, base_urls, api_type, api_version)
    assert len(config_list_with_empty_key) == 2, "The config_list should exclude configurations with empty api_keys."


if __name__ == "__main__":
    pytest.main()<|MERGE_RESOLUTION|>--- conflicted
+++ resolved
@@ -96,11 +96,6 @@
 
         del os.environ["config_list_test"]
 
-<<<<<<< HEAD
-    # Test that an error is thrown when the config list is missing
-    with pytest.raises(FileNotFoundError):
-        autogen.config_list_from_json("OAI_CONFIG_LIST.missing")
-=======
         # Test: using the `file_location` parameter.
         config_list_4 = autogen.config_list_from_json(
             os.path.basename(tmp_file.name),
@@ -118,7 +113,10 @@
         assert config_list_5 == config_list_2
 
         del os.environ["config_list_test"]
->>>>>>> b26e6593
+
+    # Test that an error is thrown when the config list is missing
+    with pytest.raises(FileNotFoundError):
+        autogen.config_list_from_json("OAI_CONFIG_LIST.missing")
 
 
 def test_config_list_openai_aoai():
